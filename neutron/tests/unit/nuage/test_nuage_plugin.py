--- conflicted
+++ resolved
@@ -36,10 +36,7 @@
 from neutron.tests.unit import test_db_plugin
 from neutron.tests.unit import test_extension_extraroute as extraroute_test
 from neutron.tests.unit import test_extension_security_group as test_sg
-<<<<<<< HEAD
-=======
 from neutron.tests.unit import test_extensions
->>>>>>> fed5dcf5
 from neutron.tests.unit import test_l3_plugin
 
 API_EXT_PATH = os.path.dirname(extensions.__file__)
@@ -352,9 +349,6 @@
 
 class TestNuageSecurityGroupTestCase(NuagePluginV2TestCase,
                                      test_sg.TestSecurityGroups):
-<<<<<<< HEAD
-    pass
-=======
     pass
 
 
@@ -384,5 +378,4 @@
         network_req.environ['neutron.context'] = context.Context(
                                     '', 'no_admin', is_admin=False)
         res = network_req.get_response(self.api)
-        self.assertEqual(exc.HTTPForbidden.code, res.status_int)
->>>>>>> fed5dcf5
+        self.assertEqual(exc.HTTPForbidden.code, res.status_int)