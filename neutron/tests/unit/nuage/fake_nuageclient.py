--- conflicted
+++ resolved
@@ -184,13 +184,10 @@
         pass
 
     def delete_port_security_group_bindings(self, params):
-<<<<<<< HEAD
-=======
         pass
 
     def validate_provider_network(self, net_type, phy_net, vlan_id):
         pass
 
     def remove_router_interface(self, params):
->>>>>>> fed5dcf5
         pass