--- conflicted
+++ resolved
@@ -22,10 +22,6 @@
 
 import neutron
 from neutron.common import constants as l3_constants
-<<<<<<< HEAD
-# from neutron.common import utils
-=======
->>>>>>> 7e51803d
 from neutron import context
 from neutron.extensions import extraroute
 from neutron.extensions import l3
