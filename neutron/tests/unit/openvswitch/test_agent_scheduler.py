--- conflicted
+++ resolved
@@ -645,19 +645,11 @@
 
     def test_router_is_not_rescheduled_from_alive_agent(self):
         with self.router():
-<<<<<<< HEAD
-            l3_rpc = l3_rpc_base.L3RpcCallbackMixin()
-            self._register_agent_states()
-
-            # schedule the router to host A
-            l3_rpc.sync_routers(self.adminContext, host=L3_HOSTA)
-=======
             l3_rpc_cb = l3_rpc.L3RpcCallback()
             self._register_agent_states()
 
             # schedule the router to host A
             l3_rpc_cb.sync_routers(self.adminContext, host=L3_HOSTA)
->>>>>>> fed5dcf5
             with mock.patch('neutron.db.l3_agentschedulers_db.'
                             'L3AgentSchedulerDbMixin.reschedule_router') as rr:
                 # take down some unrelated agent and run reschedule check
