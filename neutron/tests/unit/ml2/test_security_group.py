--- conflicted
+++ resolved
@@ -84,13 +84,6 @@
                     self.assertEqual([p['fixed_ips'][0]['ip_address']],
                                      port_dict['fixed_ips'])
                     self._delete('ports', p['id'])
-<<<<<<< HEAD
-
-    def test_security_group_get_ports_from_devices_with_bad_id(self):
-        plugin = manager.NeutronManager.get_plugin()
-        ports = plugin.get_ports_from_devices(['bad_device_id'])
-        self.assertFalse(ports)
-=======
 
     def test_security_group_get_ports_from_devices_with_bad_id(self):
         plugin = manager.NeutronManager.get_plugin()
@@ -151,7 +144,6 @@
                                            test_api_v2._uuid()])
             # the or_ function should only have one argument
             or_mock.assert_called_once_with(mock.ANY)
->>>>>>> 6c476224
 
     def test_security_group_no_db_calls_with_no_ports(self):
         plugin = manager.NeutronManager.get_plugin()
