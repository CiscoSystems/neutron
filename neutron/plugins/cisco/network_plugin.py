# vim: tabstop=4 shiftwidth=4 softtabstop=4
#
# Copyright 2012 Cisco Systems, Inc.  All rights reserved.
#
#    Licensed under the Apache License, Version 2.0 (the "License"); you may
#    not use this file except in compliance with the License. You may obtain
#    a copy of the License at
#
#         http://www.apache.org/licenses/LICENSE-2.0
#
#    Unless required by applicable law or agreed to in writing, software
#    distributed under the License is distributed on an "AS IS" BASIS, WITHOUT
#    WARRANTIES OR CONDITIONS OF ANY KIND, either express or implied. See the
#    License for the specific language governing permissions and limitations
#    under the License.
#
# @author: Sumit Naiksatam, Cisco Systems, Inc.

import inspect
import logging

from sqlalchemy import orm
import webob.exc as wexc

from neutron.api.v2 import base
from neutron.common import exceptions as exc
from neutron.db import db_base_plugin_v2
from neutron.db import models_v2
from neutron.openstack.common import importutils
from neutron.plugins.cisco.common import cisco_constants as const
from neutron.plugins.cisco.common import cisco_exceptions as cexc
from neutron.plugins.cisco.common import config  # noqa
from neutron.plugins.cisco.db import network_db_v2 as cdb

LOG = logging.getLogger(__name__)


class PluginV2(db_base_plugin_v2.NeutronDbPluginV2):
    """Meta-Plugin with v2 API support for multiple sub-plugins."""

    supported_extension_aliases = ["Cisco Credential", "Cisco qos"]
    _methods_to_delegate = ['create_network',
                            'delete_network', 'update_network', 'get_network',
                            'get_networks',
                            'create_port', 'delete_port',
                            'update_port', 'get_port', 'get_ports',
                            'create_subnet',
                            'delete_subnet', 'update_subnet',
                            'get_subnet', 'get_subnets', ]
    _master = True

    CISCO_FAULT_MAP = {
        cexc.NetworkSegmentIDNotFound: wexc.HTTPNotFound,
        cexc.NoMoreNics: wexc.HTTPBadRequest,
        cexc.NetworkVlanBindingAlreadyExists: wexc.HTTPBadRequest,
        cexc.VlanIDNotFound: wexc.HTTPNotFound,
        cexc.VlanIDNotAvailable: wexc.HTTPNotFound,
        cexc.QosNotFound: wexc.HTTPNotFound,
        cexc.QosNameAlreadyExists: wexc.HTTPBadRequest,
        cexc.CredentialNotFound: wexc.HTTPNotFound,
        cexc.CredentialNameNotFound: wexc.HTTPNotFound,
        cexc.CredentialAlreadyExists: wexc.HTTPBadRequest,
        cexc.NexusComputeHostNotConfigured: wexc.HTTPNotFound,
        cexc.NexusConnectFailed: wexc.HTTPServiceUnavailable,
        cexc.NexusConfigFailed: wexc.HTTPBadRequest,
        cexc.NexusPortBindingNotFound: wexc.HTTPNotFound,
        cexc.PortVnicBindingAlreadyExists: wexc.HTTPBadRequest,
        cexc.PortVnicNotFound: wexc.HTTPNotFound}

    def __init__(self):
        """
        Loads the model class.
        """
        self._model = importutils.import_object(config.CISCO.model_class)
        if hasattr(self._model, "MANAGE_STATE") and self._model.MANAGE_STATE:
            self._master = False
            LOG.debug(_("Model %s manages state"), config.CISCO.model_class)
            native_bulk_attr_name = ("_%s__native_bulk_support"
                                     % self._model.__class__.__name__)
            self.__native_bulk_support = getattr(self._model,
                                                 native_bulk_attr_name, False)

        if hasattr(self._model, "supported_extension_aliases"):
            self.supported_extension_aliases.extend(
                self._model.supported_extension_aliases)

        # Extend the fault map
        self._extend_fault_map()

        LOG.debug(_("Plugin initialization complete"))

    def __getattribute__(self, name):
        """Delegate core API calls to the model class.

        When the configured model class offers to manage the state of the
        logical resources, we delegate the core API calls directly to it.
        Note: Bulking calls will be handled by this class, and turned into
        non-bulking calls to be considered for delegation.
        """
        master = object.__getattribute__(self, "_master")
        methods = object.__getattribute__(self, "_methods_to_delegate")
        if not master and name in methods:
            return getattr(object.__getattribute__(self, "_model"),
                           name)
        else:
            return object.__getattribute__(self, name)

    def __getattr__(self, name):
        """Delegate calls to the extensions.

        This delegates the calls to the extensions explicitly implemented by
        the model.
        """
        if hasattr(self._model, name):
            return getattr(self._model, name)
        else:
            # Must make sure we re-raise the error that led us here, since
            # otherwise getattr() and even hasattr() doesn't work corretly.
            raise AttributeError("'%s' object has no attribute '%s'" %
                                 (self._model, name))

    def _extend_fault_map(self):
        """Extend the Neutron Fault Map for Cisco exceptions.

        Map exceptions which are specific to the Cisco Plugin
        to standard HTTP exceptions.

        """
        base.FAULT_MAP.update(self.CISCO_FAULT_MAP)

    """
    Core API implementation
    """
    def create_network(self, context, network):
        """Create new Virtual Network, and assigns it a symbolic name."""
        LOG.debug(_("create_network() called"))
        new_network = super(PluginV2, self).create_network(context,
                                                           network)
        try:
            self._invoke_device_plugins(self._func_name(), [context,
                                                            new_network])
            return new_network
        except Exception:
            super(PluginV2, self).delete_network(context,
                                                 new_network['id'])
            raise

    def update_network(self, context, id, network):
        """Update network.

        Updates the symbolic name belonging to a particular Virtual Network.
        """
        LOG.debug(_("update_network() called"))
        upd_net_dict = super(PluginV2, self).update_network(context, id,
                                                            network)
        self._invoke_device_plugins(self._func_name(), [context, id,
                                                        upd_net_dict])
        return upd_net_dict

    def delete_network(self, context, id):
        """Delete network.

        Deletes the network with the specified network identifier
        belonging to the specified tenant.
        """
        LOG.debug(_("delete_network() called"))
        #We first need to check if there are any ports on this network
        with context.session.begin():
            network = self._get_network(context, id)
            filter = {'network_id': [id]}
            ports = self.get_ports(context, filters=filter)

            # check if there are any tenant owned ports in-use
            prefix = db_base_plugin_v2.AGENT_OWNER_PREFIX
            only_svc = all(p['device_owner'].startswith(prefix) for p in ports)
            if not only_svc:
                raise exc.NetworkInUse(net_id=id)
        context.session.close()
        #Network does not have any ports, we can proceed to delete
        network = self._get_network(context, id)
        kwargs = {const.NETWORK: network,
                  const.BASE_PLUGIN_REF: self}
        self._invoke_device_plugins(self._func_name(), [context, id,
                                                        kwargs])
        return super(PluginV2, self).delete_network(context, id)

    def get_network(self, context, id, fields=None):
        """Get a particular network."""
        LOG.debug(_("get_network() called"))
        return super(PluginV2, self).get_network(context, id, fields)

    def get_networks(self, context, filters=None, fields=None):
        """Get all networks."""
        LOG.debug(_("get_networks() called"))
        return super(PluginV2, self).get_networks(context, filters, fields)

    def create_port(self, context, port):
        """Create a port on the specified Virtual Network."""
        LOG.debug(_("create_port() called"))
        new_port = super(PluginV2, self).create_port(context, port)
        try:
            self._invoke_device_plugins(self._func_name(), [context, new_port])
            return new_port
        except Exception:
            super(PluginV2, self).delete_port(context, new_port['id'])
            raise

    def delete_port(self, context, id):
        LOG.debug(_("delete_port() called"))
        port = self._get_port(context, id)
        """Delete port.

        TODO (Sumit): Disabling this check for now, check later
        Allow deleting a port only if the administrative state is down,
        and its operation status is also down
        #if port['admin_state_up'] or port['status'] == 'ACTIVE':
        #    raise exc.PortInUse(port_id=id, net_id=port['network_id'],
        #                        att_id=port['device_id'])
        """
        kwargs = {const.PORT: port}
        # TODO(Sumit): Might first need to check here if port is active
        self._invoke_device_plugins(self._func_name(), [context, id,
                                                        kwargs])
        return super(PluginV2, self).delete_port(context, id)

    def update_port(self, context, id, port):
        """Update the state of a port and return the updated port."""
        LOG.debug(_("update_port() called"))
        self._invoke_device_plugins(self._func_name(), [context, id,
                                                        port])
        return super(PluginV2, self).update_port(context, id, port)

    def create_subnet(self, context, subnet):
        """Create subnet.

        Create a subnet, which represents a range of IP addresses
        that can be allocated to devices.
        """
        LOG.debug(_("create_subnet() called"))
        new_subnet = super(PluginV2, self).create_subnet(context, subnet)
        try:
            self._invoke_device_plugins(self._func_name(), [context,
                                                            new_subnet])
            return new_subnet
        except Exception:
            super(PluginV2, self).delete_subnet(context, new_subnet['id'])
            raise

    def update_subnet(self, context, id, subnet):
        """Updates the state of a subnet and returns the updated subnet."""
        LOG.debug(_("update_subnet() called"))
        self._invoke_device_plugins(self._func_name(), [context, id,
                                                        subnet])
        return super(PluginV2, self).update_subnet(context, id, subnet)

    def delete_subnet(self, context, id):
        LOG.debug(_("delete_subnet() called"))
        with context.session.begin():
            subnet = self._get_subnet(context, id)
            # Check if ports are using this subnet
            allocated_qry = context.session.query(models_v2.IPAllocation)
            allocated_qry = allocated_qry.options(orm.joinedload('ports'))
            allocated = allocated_qry.filter_by(subnet_id=id)

            prefix = db_base_plugin_v2.AGENT_OWNER_PREFIX
            if not all(not a.port_id or a.ports.device_owner.startswith(prefix)
                       for a in allocated):
                raise exc.SubnetInUse(subnet_id=id)
        context.session.close()
        kwargs = {const.SUBNET: subnet}
        self._invoke_device_plugins(self._func_name(), [context, id,
                                                        kwargs])
        return super(PluginV2, self).delete_subnet(context, id)

    """
    Extension API implementation
    """
    def get_all_qoss(self, tenant_id):
        """Get all QoS levels."""
        LOG.debug(_("get_all_qoss() called"))
        qoslist = cdb.get_all_qoss(tenant_id)
        return qoslist

    def get_qos_details(self, tenant_id, qos_id):
        """Get QoS Details."""
        LOG.debug(_("get_qos_details() called"))
        try:
            qos_level = cdb.get_qos(tenant_id, qos_id)
        except Exception:
            raise cexc.QosNotFound(tenant_id=tenant_id,
                                   qos_id=qos_id)
        return qos_level

    def create_qos(self, tenant_id, qos_name, qos_desc):
        """Create a QoS level."""
        LOG.debug(_("create_qos() called"))
        qos = cdb.add_qos(tenant_id, qos_name, str(qos_desc))
        return qos

    def delete_qos(self, tenant_id, qos_id):
        """Delete a QoS level."""
        LOG.debug(_("delete_qos() called"))
        try:
            cdb.get_qos(tenant_id, qos_id)
        except Exception:
            raise cexc.QosNotFound(tenant_id=tenant_id,
                                   qos_id=qos_id)
        return cdb.remove_qos(tenant_id, qos_id)

    def rename_qos(self, tenant_id, qos_id, new_name):
        """Rename QoS level."""
        LOG.debug(_("rename_qos() called"))
        try:
            cdb.get_qos(tenant_id, qos_id)
        except Exception:
            raise cexc.QosNotFound(tenant_id=tenant_id,
                                   qos_id=qos_id)
        qos = cdb.update_qos(tenant_id, qos_id, new_name)
        return qos

    def get_all_credentials(self):
        """Get all credentials."""
        LOG.debug(_("get_all_credentials() called"))
        credential_list = cdb.get_all_credentials()
        return credential_list

    def get_credential_details(self, credential_id):
        """Get a particular credential."""
        LOG.debug(_("get_credential_details() called"))
        try:
            credential = cdb.get_credential(credential_id)
<<<<<<< HEAD
        except Exception:
=======
        except exc.NotFound:
>>>>>>> 657dfbef
            raise cexc.CredentialNotFound(credential_id=credential_id)
        return credential

    def rename_credential(self, credential_id, new_name):
        """Rename the particular credential resource."""
        LOG.debug(_("rename_credential() called"))
        try:
            credential = cdb.get_credential(credential_id)
<<<<<<< HEAD
        except Exception:
=======
        except exc.NotFound:
>>>>>>> 657dfbef
            raise cexc.CredentialNotFound(credential_id=credential_id)
        credential = cdb.update_credential(credential_id, new_name)
        return credential

    def schedule_host(self, tenant_id, instance_id, instance_desc):
        """Provides the hostname on which a dynamic vnic is reserved."""
        LOG.debug(_("schedule_host() called"))
        host_list = self._invoke_device_plugins(self._func_name(),
                                                [tenant_id,
                                                 instance_id,
                                                 instance_desc])
        return host_list

    def associate_port(self, tenant_id, instance_id, instance_desc):
        """Associate port.

        Get the portprofile name and the device name for the dynamic vnic.
        """
        LOG.debug(_("associate_port() called"))
        return self._invoke_device_plugins(self._func_name(), [tenant_id,
                                                               instance_id,
                                                               instance_desc])

    def detach_port(self, tenant_id, instance_id, instance_desc):
        """Remove the association of the VIF with the dynamic vnic."""
        LOG.debug(_("detach_port() called"))
        return self._invoke_device_plugins(self._func_name(), [tenant_id,
                                                               instance_id,
                                                               instance_desc])

    """
    Private functions
    """
    def _invoke_device_plugins(self, function_name, args):
        """Device-specific calls.

        Including core API and extensions are delegated to the model.
        """
        if hasattr(self._model, function_name):
            return getattr(self._model, function_name)(*args)

    def _func_name(self, offset=0):
        """Getting the name of the calling funciton."""
        return inspect.stack()[1 + offset][3]<|MERGE_RESOLUTION|>--- conflicted
+++ resolved
@@ -329,11 +329,7 @@
         LOG.debug(_("get_credential_details() called"))
         try:
             credential = cdb.get_credential(credential_id)
-<<<<<<< HEAD
-        except Exception:
-=======
         except exc.NotFound:
->>>>>>> 657dfbef
             raise cexc.CredentialNotFound(credential_id=credential_id)
         return credential
 
@@ -342,11 +338,7 @@
         LOG.debug(_("rename_credential() called"))
         try:
             credential = cdb.get_credential(credential_id)
-<<<<<<< HEAD
-        except Exception:
-=======
         except exc.NotFound:
->>>>>>> 657dfbef
             raise cexc.CredentialNotFound(credential_id=credential_id)
         credential = cdb.update_credential(credential_id, new_name)
         return credential
