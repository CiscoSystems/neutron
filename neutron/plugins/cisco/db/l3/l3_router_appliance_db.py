--- conflicted
+++ resolved
@@ -773,18 +773,11 @@
                                     new_port_data, operation):
 
         try:
-<<<<<<< HEAD
             router = self.get_router(context, router_id)
         except l3.RouterNotFound:
             return
         r_hd_binding_db = self._get_router_binding_info(context.elevated(),
                                                         router_id)
-=======
-            r_hd_binding_db = self._get_router_binding_info(context.elevated(),
-                                                            router_id)
-        except RouterBindingInfoError:
-            return
->>>>>>> 9557134a
         is_ha = (utils.is_extension_supported(self, ha.HA_ALIAS) and
                  r_hd_binding_db.router_type_id !=
                  self.get_namespace_router_type_id(context))
@@ -1311,8 +1304,7 @@
     """
     original_port = kwargs.get('original_port')
     updated_port = kwargs.get('port')
-    if updated_port.get('admin_state_up') is not None and \
-       original_port.get('admin_state_up') is not None and \
+    if updated_port is not None and original_port is not None and \
        updated_port.get('admin_state_up') != \
                         original_port.get('admin_state_up'):
         new_port_data = {'port': {}}
