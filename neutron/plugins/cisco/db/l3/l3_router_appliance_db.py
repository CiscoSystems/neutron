# Copyright 2014 Cisco Systems, Inc.  All rights reserved.
#
#    Licensed under the Apache License, Version 2.0 (the "License"); you may
#    not use this file except in compliance with the License. You may obtain
#    a copy of the License at
#
#         http://www.apache.org/licenses/LICENSE-2.0
#
#    Unless required by applicable law or agreed to in writing, software
#    distributed under the License is distributed on an "AS IS" BASIS, WITHOUT
#    WARRANTIES OR CONDITIONS OF ANY KIND, either express or implied. See the
#    License for the specific language governing permissions and limitations
#    under the License.

import copy

from oslo.config import cfg
<<<<<<< HEAD
from oslo.utils import excutils
from oslo.utils import importutils

=======
from oslo_concurrency import lockutils
>>>>>>> c4d6705e
from sqlalchemy.orm import exc
from sqlalchemy.orm import joinedload
from sqlalchemy.sql import expression as expr

from neutron.api.v2 import attributes
from neutron.common import constants as l3_constants
from neutron.common import exceptions as n_exc
from neutron.common import rpc as n_rpc
from neutron import context as n_context
from neutron.db import db_base_plugin_v2
from neutron.db import extraroute_db
from neutron.db import l3_db
from neutron.db import models_v2
from neutron.extensions import l3
from neutron.extensions import providernet as pr_net
from neutron.i18n import _LE, _LI
<<<<<<< HEAD
from neutron import manager
from neutron.openstack.common import lockutils
=======
>>>>>>> c4d6705e
from neutron.openstack.common import log as logging
from neutron.openstack.common import loopingcall
from neutron.plugins.cisco.common import cisco_constants as c_consts
from neutron.plugins.cisco.db.device_manager import hd_models
from neutron.plugins.cisco.db.l3 import l3_models
from neutron.plugins.cisco.device_manager import config
from neutron.plugins.cisco.extensions import routerhostingdevice
from neutron.plugins.cisco.extensions import routertype
from neutron.plugins.common import constants as svc_constants

LOG = logging.getLogger(__name__)


ROUTER_APPLIANCE_OPTS = [
    cfg.StrOpt('default_router_type',
               default=c_consts.CSR1KV_ROUTER_TYPE,
               help=_("Default type of router to create")),
    cfg.StrOpt('namespace_router_type_name',
               default=c_consts.NAMESPACE_ROUTER_TYPE,
               help=_("Name of router type used for Linux network namespace "
                      "routers (i.e., Neutron's legacy routers in Network "
                      "nodes).")),
    cfg.IntOpt('backlog_processing_interval',
               default=10,
               help=_('Time in seconds between renewed scheduling attempts of '
                      'non-scheduled routers.')),
]

cfg.CONF.register_opts(ROUTER_APPLIANCE_OPTS, "routing")


class RouterCreateInternalError(n_exc.NeutronException):
    message = _("Router could not be created due to internal error.")


class RouterInternalError(n_exc.NeutronException):
    message = _("Internal error during router processing.")


class RouterBindingInfoError(n_exc.NeutronException):
    message = _("Could not get binding information for router %(router_id)s.")


class L3RouterApplianceDBMixin(extraroute_db.ExtraRoute_dbonly_mixin):
    """Mixin class implementing Neutron's routing service using appliances."""

    # Dictionary with loaded scheduler modules for different router types
    _router_schedulers = {}

    # Id of router type used to represent Neutron's "legacy" Linux network
    # namespace routers
    _namespace_router_type_id = None

    # Set of ids of routers for which new scheduling attempts should
    # be made and the refresh setting and heartbeat for that.
    _backlogged_routers = set()
    _refresh_router_backlog = True
    _heartbeat = None

    @classmethod
    def reset_all(cls):
        cls._router_schedulers = {}
        cls._namespace_router_type_id = None
        cls._backlogged_routers = set()
        cls._refresh_router_backlog = True
        cls._heartbeat = None

    db_base_plugin_v2.NeutronDbPluginV2.register_dict_extend_funcs(
        l3.ROUTERS, ['_extend_router_dict_routertype',
                     '_extend_router_dict_routerhostingdevice'])

    def create_router(self, context, router):
        r = router['router']
        router_type_name = r[routertype.TYPE_ATTR]
        if router_type_name is attributes.ATTR_NOT_SPECIFIED:
            router_type_name = cfg.CONF.routing.default_router_type
        # TODO(bobmel): Hard coding to shared host for now
        share_host = True
        with context.session.begin(subtransactions=True):
            router_type_id = self.get_routertype_by_id_name(
                context, router_type_name)['id']
            #TODO(bobmel): Fix autoschedule setting
            auto_schedule = True
            if (router_type_id != self.get_namespace_router_type_id(context)
                    and self._dev_mgr.mgmt_nw_id() is None):
                raise RouterCreateInternalError()
            router_created = (super(L3RouterApplianceDBMixin, self).
                              create_router(context, router))
            r_hd_b_db = l3_models.RouterHostingDeviceBinding(
                router_id=router_created['id'],
                router_type_id=router_type_id,
                auto_schedule=auto_schedule,
                share_hosting_device=share_host,
                hosting_device_id=None)
            context.session.add(r_hd_b_db)
         # backlog so this new router gets scheduled asynchronously
        self.backlog_router(context, r_hd_b_db)
        return router_created

    def update_router(self, context, id, router):
        r = router['router']
        # Check if external gateway has changed so we may have to
        # update trunking
        o_r_db = self._get_router(context, id)
        old_ext_gw = (o_r_db.gw_port or {}).get('network_id')
        new_ext_gw = (r.get('external_gateway_info', {}) or {}).get(
            'network_id')
        e_context = context.elevated()
        if old_ext_gw is not None and old_ext_gw != new_ext_gw:
            o_r = self._make_router_dict(o_r_db, process_extensions=False)
            # no need to schedule now since we're only doing this to tear-down
            # connectivity and there won't be any if not already scheduled.
            self._add_type_and_hosting_device_info(e_context, o_r,
                                                   schedule=False)
            p_drv = self._dev_mgr.get_hosting_device_plugging_driver(
                e_context,
                (o_r['hosting_device'] or {}).get('template_id'))
            if p_drv is not None:
                p_drv.teardown_logical_port_connectivity(e_context,
                                                         o_r_db.gw_port)
        router_updated = (
            super(L3RouterApplianceDBMixin, self).update_router(
                context, id, router))
        routers = [copy.deepcopy(router_updated)]
        self._add_type_and_hosting_device_info(e_context, routers[0])
        l3_cfg_notifier = self.agent_notifiers.get(c_consts.AGENT_TYPE_L3_CFG)
        if l3_cfg_notifier:
            l3_cfg_notifier.routers_updated(context, routers)
        return router_updated

    #Todo(bobmel): Move this to l3_routertype_aware_schedulers_db later
    def _check_router_needs_rescheduling(self, context, router_id, gw_info):
        try:
            ns_routertype_id = self.get_namespace_router_type_id(context)
            router_type_id = self.get_router_type_id(context, router_id)
        except AttributeError, n_exc.NeutronException:
            return
        if router_type_id != ns_routertype_id:
            LOG.debug('Router %(r_id)s is of type %(t_id)s which is not '
                      'hosted by l3 agents',
                      {'r_id': router_id, 't_id': router_type_id})
            return
        return super(L3RouterApplianceDBMixin,
                     self)._check_router_needs_rescheduling(context, router_id,
                                                            gw_info)

    def delete_router(self, context, id):
        router_db = self._get_router(context, id)
        router = self._make_router_dict(router_db)
        e_context = context.elevated()
        r_hd_binding = self._get_router_binding_info(e_context, id)
        self._add_type_and_hosting_device_info(
            e_context, router, binding_info=r_hd_binding, schedule=False)
        if router_db.gw_port is not None:
            p_drv = self._dev_mgr.get_hosting_device_plugging_driver(
                e_context,
                (router['hosting_device'] or {}).get('template_id'))
            if p_drv is not None:
                LOG.debug("Tearing down connectivity for port %s",
                          router_db.gw_port.id)
                p_drv.teardown_logical_port_connectivity(e_context,
                                                         router_db.gw_port)
        # conditionally remove router from backlog just to be sure
        self.remove_router_from_backlog(id)
        l3_cfg_notifier = self.agent_notifiers.get(c_consts.AGENT_TYPE_L3_CFG)
        if l3_cfg_notifier:
            l3_cfg_notifier.router_deleted(context, router)
        # TODO(bobmel): Change status to PENDING_DELETE and delay actual
        # deletion from DB until cfg agent signals that it has deleted the
        # router from the hosting device.
        if router['hosting_device'] is not None:
            LOG.debug("Unscheduling router %s", r_hd_binding.router_id)
            self.unschedule_router_from_hosting_device(context, r_hd_binding)
        try:
            super(L3RouterApplianceDBMixin, self).delete_router(context, id)
        except n_exc.NeutronException:
            with excutils.save_and_reraise_exception():
                # put router back in backlog if deletion failed so that it
                # gets reinstated
                LOG.exception(_LE("Deletion of router %s failed. It will be "
                                  "re-hosted."), id)
                self.backlog_router(context, r_hd_binding)

    def notify_router_interface_action(
            self, context, router_interface_info, routers, action):
        l3_method = '%s_router_interface' % action
        l3_cfg_notifier = self.agent_notifiers.get(c_consts.AGENT_TYPE_L3_CFG)
        if l3_cfg_notifier:
            l3_cfg_notifier.routers_updated(context, routers, l3_method)

        mapping = {'add': 'create', 'remove': 'delete'}
        notifier = n_rpc.get_notifier('network')
        router_event = 'router.interface.%s' % mapping[action]
        notifier.info(context, router_event,
                      {'router_interface': router_interface_info})

    def add_router_interface(self, context, router_id, interface_info):
        info = (super(L3RouterApplianceDBMixin, self).
                add_router_interface(context, router_id, interface_info))
        routers = [self.get_router(context, router_id)]
        self._add_type_and_hosting_device_info(context.elevated(),
                                               routers[0])
        self.notify_router_interface_action(context, info, routers, 'add')
        return info

    def remove_router_interface(self, context, router_id, interface_info):
        if 'port_id' in (interface_info or {}):
            port_db = self._core_plugin._get_port(
                context, interface_info['port_id'])
        elif 'subnet_id' in (interface_info or {}):
            subnet_db = self._core_plugin._get_subnet(
                context, interface_info['subnet_id'])
            port_db = self._get_router_port_db_on_subnet(
                context, router_id, subnet_db)
        else:
            msg = _("Either subnet_id or port_id must be specified")
            raise n_exc.BadRequest(resource='router', msg=msg)
        routers = [self.get_router(context, router_id)]
        e_context = context.elevated()
        self._add_type_and_hosting_device_info(e_context, routers[0])
        p_drv = self._dev_mgr.get_hosting_device_plugging_driver(
            e_context, (routers[0]['hosting_device'] or {}).get('template_id'))
        if p_drv is not None:
            p_drv.teardown_logical_port_connectivity(e_context, port_db)
        info = super(L3RouterApplianceDBMixin, self).remove_router_interface(
            context, router_id, interface_info)
        self.notify_router_interface_action(context, info, routers, 'remove')
        return info

    def create_floatingip(
            self, context, floatingip,
            initial_status=l3_constants.FLOATINGIP_STATUS_ACTIVE):
        info = super(L3RouterApplianceDBMixin, self).create_floatingip(
            context, floatingip)
        if info['router_id']:
            routers = [self.get_router(context, info['router_id'])]
            self._add_type_and_hosting_device_info(context.elevated(),
                                                   routers[0])
            l3_cfg_notifier = self.agent_notifiers.get(c_consts.AGENT_TYPE_L3_CFG)
            if l3_cfg_notifier:
                l3_cfg_notifier.routers_updated(context, routers,
                                                'create_floatingip')
        return info

    def update_floatingip(self, context, id, floatingip):
        orig_fl_ip = super(L3RouterApplianceDBMixin, self).get_floatingip(
            context, id)
        before_router_id = orig_fl_ip['router_id']
        info = super(L3RouterApplianceDBMixin, self).update_floatingip(
            context, id, floatingip)
        router_ids = []
        if before_router_id:
            router_ids.append(before_router_id)
        router_id = info['router_id']
        if router_id and router_id != before_router_id:
            router_ids.append(router_id)
        routers = []
        for router_id in router_ids:
            router = self.get_router(context, router_id)
            self._add_type_and_hosting_device_info(context.elevated(),
                                                   router)
            routers.append(router)
        l3_cfg_notifier = self.agent_notifiers.get(c_consts.AGENT_TYPE_L3_CFG)
        if l3_cfg_notifier:
            l3_cfg_notifier.routers_updated(context, routers,
                                            'update_floatingip')
        return info

    def delete_floatingip(self, context, id):
        floatingip_db = self._get_floatingip(context, id)
        router_id = floatingip_db['router_id']
        super(L3RouterApplianceDBMixin, self).delete_floatingip(context, id)
        if router_id:
            routers = [self.get_router(context, router_id)]
            self._add_type_and_hosting_device_info(context.elevated(),
                                                   routers[0])
            l3_cfg_notifier = self.agent_notifiers.get(c_consts.AGENT_TYPE_L3_CFG)
            if l3_cfg_notifier:
                l3_cfg_notifier.routers_updated(context, routers,
                                                'delete_floatingip')

    def disassociate_floatingips(self, context, port_id, do_notify=True):
        router_ids = super(L3RouterApplianceDBMixin,
                           self).disassociate_floatingips(context, port_id)
        if router_ids and do_notify:
            routers = []
            for router_id in router_ids:
                router = self.get_router(context, router_id)
                self._add_type_and_hosting_device_info(context.elevated(),
                                                       router)
                routers.append(router)
            l3_cfg_notifier = self.agent_notifiers.get(c_consts.AGENT_TYPE_L3_CFG)
            if l3_cfg_notifier:
                l3_cfg_notifier.routers_updated(context, routers,
                                                'disassociate_floatingips')
            # since caller assumes that we handled notifications on its
            # behalf, return nothing
            return
        return router_ids

    @lockutils.synchronized('routerbacklog', 'neutron-')
    def _handle_non_responding_hosting_devices(self, context, hosting_devices,
                                               affected_resources):
        """Handle hosting devices determined to be "dead".

        This function is called by the hosting device manager.
        Service plugins are supposed to extend the 'affected_resources'
        dictionary. Hence, we add the id of Neutron routers that are
        hosted in <hosting_devices>.

        param: hosting_devices - list of dead hosting devices
        param: affected_resources - dict with list of affected logical
                                    resources per hosting device:
             {'hd_id1': {'routers': [id1, id2, ...],
                         'fw': [id1, ...],
                         ...},
              'hd_id2': {'routers': [id3, id4, ...],
                         'fw': [id1, ...],
                         ...},
              ...}
        """
        LOG.debug('Processing affected routers in dead hosting devices')
        with context.session.begin(subtransactions=True):
            for hd in hosting_devices:
                hd_bindings = self._get_hosting_device_bindings(context,
                                                                hd['id'])
                router_ids = []
                for binding in hd_bindings:
                    router_ids.append(binding['router_id'])
                    if binding['auto_schedule']:
                        self.backlog_router(context, binding)
                    try:
                        affected_resources[hd['id']].update(
                            {'routers': router_ids})
                    except KeyError:
                        affected_resources[hd['id']] = {'routers': router_ids}

    def get_sync_data(self, context, router_ids=None, active=None):
        # ensure only routers of namespace type are returned
        r_f = {'routertype_id': [self.get_namespace_router_type_id(context)]}
        if router_ids is not None:
            r_f['id'] = router_ids
        routers = self.get_routers(context, filters=r_f, fields=['id']) or []
        router_ids = [item['id'] for item in routers]
        return super(L3RouterApplianceDBMixin, self).get_sync_data(
            context, router_ids, active)

    def get_sync_data_ext(self, context, router_ids=None, active=None):
        """Query routers and their related floating_ips, interfaces.

        Adds information about hosting device as well as trunking.
        """
        sync_data = (super(L3RouterApplianceDBMixin, self).
                     get_sync_data(context, router_ids, active))
        for router in sync_data:
            self._add_type_and_hosting_device_info(context, router)
            plg_drv = self._dev_mgr.get_hosting_device_plugging_driver(
                context,
                (router.get('hosting_device') or {}).get('template_id'))
            if plg_drv and router['hosting_device']:
                self._add_hosting_port_info(context, router, plg_drv)
        return sync_data

    def schedule_router_on_hosting_device(self, context, r_hd_binding,
                                          hosting_device_id=None,
                                          slot_need=None):
        LOG.info(_LI('Attempting to schedule router %s.'),
                 r_hd_binding['router']['id'])
        if hosting_device_id is None:
            scheduler = self._get_router_type_scheduler(
                context, r_hd_binding['router_type_id'])
            if scheduler is None:
                LOG.debug('Aborting scheduling of router %(r_id)s as no '
                          'scheduler was found for its router type %(type)s.',
                          {'r_id': r_hd_binding['router']['id'],
                           'type': r_hd_binding['router_type_id']})
                return False
            result = scheduler.schedule_router(self, context, r_hd_binding)
        else:
            result = [hosting_device_id]
        if result is None:
            # No running hosting device is able to host this router
            # so backlog it for another scheduling attempt later.
            self.backlog_router(context, r_hd_binding)
            # Inform device manager so that it can take appropriate
            # measures, e.g., spin up more hosting device VMs.
            routertype = r_hd_binding['router_type']
            self._dev_mgr.report_hosting_device_shortage(
                context, routertype['template'], routertype['slot_need'])
            return False
        else:
            router = r_hd_binding['router']
            e_context = context.elevated()
            selected_hd = self._dev_mgr.get_hosting_devices_qry(
                e_context, [result[0]], load_agent=False).one()
            with context.session.begin(subtransactions=True):
                # use slot_need if specified (for router migration cases
                # where effective router type is different than router's
                # normal router type).
                acquired = self._dev_mgr.acquire_hosting_device_slots(
                    e_context, selected_hd, router,
                    slot_need or r_hd_binding['router_type']['slot_need'],
                    exclusive=not r_hd_binding['share_hosting_device'])
                if acquired:
                    r_hd_binding.hosting_device_id = selected_hd['id']
                    self.remove_router_from_backlog(router['id'])
                    LOG.info(_LI('Successfully scheduled router %(r_id)s to '
                                 'hosting device %(d_id)s'),
                             {'r_id': r_hd_binding['router']['id'],
                              'd_id': r_hd_binding.hosting_device_id})
                    context.session.add(r_hd_binding)
                    return True
                else:
                    LOG.debug('Could not allocated slots for router %(r_id)s '
                              'in hosting device %(d_id)s.',
                              {'r_id': r_hd_binding['router']['id'],
                               'd_id': r_hd_binding.hosting_device_id})
                    if r_hd_binding.auto_schedule:
                        # we got no slot so backlog it for another scheduling
                        # attempt later.
                        self.backlog_router(context, r_hd_binding)
                    return False

    def unschedule_router_from_hosting_device(self, context, r_hd_binding):
        LOG.info(_LI('Attempting to un-schedule router %s.'),
                 r_hd_binding['router']['id'])
        if r_hd_binding['hosting_device'] is None:
            return False
        scheduler = self._get_router_type_scheduler(
            context, r_hd_binding['router_type_id'])
        if scheduler is None:
            return False
        result = scheduler.unschedule_router(self, context, r_hd_binding)
        if result:
            # must use slot need for effective (i.e., current) router type
            slot_need = self._get_effective_slot_need(context, r_hd_binding)
            self._dev_mgr.release_hosting_device_slots(
                context, r_hd_binding['hosting_device'],
                r_hd_binding['router'], slot_need)
            LOG.info(_LI('Successfully un-scheduled router %(r_id)s from '
                         'hosting device %(d_id)s'),
                     {'r_id': r_hd_binding['router']['id'],
                      'd_id': r_hd_binding.hosting_device_id})

    def get_router_type_id(self, context, router_id):
        r_hd_b = self._get_router_binding_info(context, router_id,
                                               load_hd_info=False)
        return r_hd_b['router_type_id']

    def get_namespace_router_type_id(self, context):
        if self._namespace_router_type_id is None:
            try:
                self._namespace_router_type_id = (
                    self.get_routertype_by_id_name(
                        context,
                        cfg.CONF.routing.namespace_router_type_name)['id'])
            except n_exc.NeutronException:
                return
        return self._namespace_router_type_id

    @lockutils.synchronized('routers', 'neutron-')
    def backlog_router(self, context, router_binding):
        # Ensure we get latest state from DB in case it was updated while
        # thread was waiting for lock to enter this function
        context.session.expire(router_binding)
        if (router_binding.hosting_device_id is not None or
                router_binding.router_id in self._backlogged_routers):
            return
        LOG.info(_LI('Backlogging router %s for renewed scheduling attempt '
                     'later'), id)
        self._backlogged_routers.add(router_binding.router_id)

    @lockutils.synchronized('routers', 'neutron-')
    def remove_router_from_backlog(self, router_id):
        self._remove_router_from_backlog(router_id)

    def _remove_router_from_backlog(self, router_id):
        self._backlogged_routers.discard(router_id)
        LOG.info(_LI('Router %s removed from backlog'), id)

    @lockutils.synchronized('routerbacklog', 'neutron-')
    def _process_backlogged_routers(self):
        if self._refresh_router_backlog:
            self._sync_router_backlog()
        if not self._backlogged_routers:
            return
        context = n_context.get_admin_context()
        scheduled_routers = []
        LOG.info(_LI('Processing router (scheduling) backlog'))
        # try to reschedule
        for r_id in set(self._backlogged_routers):
            binding_info = self._get_router_binding_info(context, r_id)
            self.schedule_router_on_hosting_device(context, binding_info)
            context.session.expire(binding_info)
            if binding_info.hosting_device is not None:
                router = self.get_router(context, r_id)
                self._add_type_and_hosting_device_info(
                    context, router, binding_info, schedule=False)
                # scheduling attempt succeeded
                scheduled_routers.append(router)
                self._remove_router_from_backlog(r_id)
        # notify cfg agents so the scheduled routers are instantiated
        if scheduled_routers:
            l3_cfg_notifier = self.agent_notifiers.get(
                c_consts.AGENT_TYPE_L3_CFG)
            if l3_cfg_notifier:
                l3_cfg_notifier.routers_updated(context, scheduled_routers)

    def _setup_backlog_handling(self):
        self._heartbeat = loopingcall.FixedIntervalLoopingCall(
            self._process_backlogged_routers)
        self._heartbeat.start(
            interval=cfg.CONF.routing.backlog_processing_interval)

    def _sync_router_backlog(self):
        LOG.info(_LI('Synchronizing router (scheduling) backlog'))
        context = n_context.get_admin_context()
        type_to_exclude = self.get_namespace_router_type_id(context)
        query = context.session.query(l3_models.RouterHostingDeviceBinding)
        query = query.options(joinedload('router'))
        query = query.filter(
            l3_models.RouterHostingDeviceBinding.router_type_id !=
            type_to_exclude,
            l3_models.RouterHostingDeviceBinding.hosting_device_id ==
            expr.null())
        self._backlogged_routers = set(binding.router_id for binding in query)
        self._refresh_router_backlog = False

    def _get_effective_and_normal_routertypes(self, context, hosting_info):
        if hosting_info:
            hosting_device = hosting_info.hosting_device
            normal = self._make_routertype_dict(hosting_info.router_type_id)
            if hosting_device:
                rt_info = self.get_routertypes(
                    context, filters={'template_id':
                                          [hosting_device.template_id]})
                if (not rt_info or rt_info[0]['id'] ==
                        hosting_info.router_type_id):
                    effective = normal
                else:
                    # Neutron router relocated to hosting device of different
                    # type so effective router type is not its normal one
                    effective = rt_info[0]
            else:
                effective = normal
        else:
            # should not happen but just in case...
            LOG.debug('Could not determine effective router type since '
                      'router db record had no binding information')
            normal = None
            effective = None
        return effective, normal

    def _get_effective_slot_need(self, context, hosting_info):
        (eff_rt, norm_rt) = self._get_effective_and_normal_routertypes(
            context, hosting_info)
        return eff_rt['slot_need'] if eff_rt else 0

    def _extend_router_dict_routertype(self, router_res, router_db):
        adm_context = n_context.get_admin_context()
        (eff_rt, norm_rt) = self._get_effective_and_normal_routertypes(
            adm_context, router_db.hosting_info)
        # Show both current (temporary) and normal types if Neutron router is
        # relocated to a device of different type
        if eff_rt and norm_rt:
            router_type = (eff_rt['id'] + " (normal: " + norm_rt['id'] + ")"
                           if eff_rt['id'] != norm_rt['id'] else eff_rt['id'])
        else:
            router_type = None
        router_res[routertype.TYPE_ATTR] = router_type

    def _update_routertype(self, context, r, binding_info):
        if routertype.TYPE_ATTR not in r:
            return
        router_type_name = r[routertype.TYPE_ATTR]
        if router_type_name is attributes.ATTR_NOT_SPECIFIED:
            router_type_name = cfg.CONF.routing.default_router_type
        router_type_id = self.get_routertype_by_id_name(
                context, router_type_name)['id']
        if router_type_id == binding_info.router_type_id:
            return
        LOG.debug("Unscheduling router %s", binding_info.router_id)
        self.unschedule_router_from_hosting_device(context, binding_info)
        with context.session.begin(subtransactions=True):
            binding_info.hosting_device_id = None
            context.session.add(binding_info)
        # put in backlog for rescheduling

    def _extend_router_dict_routerhostingdevice(self, router_res, router_db):
        router_res[routerhostingdevice.HOSTING_DEVICE_ATTR] = (
            (router_db.hosting_info or {}).get('hosting_device_id'))

    @property
    def _core_plugin(self):
        return manager.NeutronManager.get_plugin()

    @property
    def _dev_mgr(self):
        return manager.NeutronManager.get_service_plugins().get(
            svc_constants.DEVICE_MANAGER)

    def _get_router_binding_info(self, context, id, load_hd_info=True):
        query = context.session.query(l3_models.RouterHostingDeviceBinding)
        if load_hd_info:
            query = query.options(joinedload('hosting_device'))
        query = query.filter(l3_models.RouterHostingDeviceBinding.router_id ==
                             id)
        try:
            return query.one()
        except exc.NoResultFound:
            # This should not happen
            LOG.error(_LE('DB inconsistency: No type and hosting info '
                          'associated with router %s'), id)
            raise RouterBindingInfoError(router_id=id)
        except exc.MultipleResultsFound:
            # This should not happen either
            LOG.error(_LE('DB inconsistency: Multiple type and hosting info '
                          'associated with router %s'), id)
            raise RouterBindingInfoError(router_id=id)

    def _get_hosting_device_bindings(self, context, id, load_routers=False,
                                     load_hosting_device=False):
        query = context.session.query(l3_models.RouterHostingDeviceBinding)
        if load_routers:
            query = query.options(joinedload('router'))
        if load_hosting_device:
            query = query.options(joinedload('hosting_device'))
        query = query.filter(
            l3_models.RouterHostingDeviceBinding.hosting_device_id == id)
        return query.all()

    def _add_type_and_hosting_device_info(self, context, router,
                                          binding_info=None, schedule=True):
        """Adds type and hosting device information to a router."""
        try:
            if binding_info is None:
                binding_info = self._get_router_binding_info(context,
                                                             router['id'])
        except RouterBindingInfoError:
            LOG.error(_LE('DB inconsistency: No hosting info associated with '
                          'router %s'), router['id'])
            router['hosting_device'] = None
            return
        router['router_type'] = {
            'id': binding_info.router_type.id,
            'name': binding_info.router_type.name,
            'cfg_agent_driver': binding_info.router_type.cfg_agent_driver}
        router['share_host'] = binding_info['share_hosting_device']
        if binding_info.router_type_id == self.get_namespace_router_type_id(
                context):
            router['hosting_device'] = None
            return
        if binding_info.hosting_device is None:
            router['hosting_device'] = None
            if schedule:
                self.backlog_router(context, binding_info)
        else:
            router['hosting_device'] = self._dev_mgr.get_device_info_for_agent(
                context, binding_info.hosting_device)

    def _add_hosting_port_info(self, context, router, plugging_driver):
        """Adds hosting port information to router ports.

        We only populate hosting port info, i.e., reach here, if the
        router has been scheduled to a hosting device. Hence this
        a good place to allocate hosting ports to the router ports.
        """
        # cache of hosting port information: {mac_addr: {'name': port_name}}
        hosting_pdata = {}
        if router['external_gateway_info'] is not None:
            h_info, did_allocation = self._populate_hosting_info_for_port(
                context, router['id'], router['gw_port'],
                router['hosting_device'], hosting_pdata, plugging_driver)
        for itfc in router.get(l3_constants.INTERFACE_KEY, []):
            h_info, did_allocation = self._populate_hosting_info_for_port(
                context, router['id'], itfc, router['hosting_device'],
                hosting_pdata, plugging_driver)

    def _populate_hosting_info_for_port(self, context, router_id, port,
                                        hosting_device, hosting_pdata,
                                        plugging_driver):
        port_db = self._core_plugin._get_port(context, port['id'])
        h_info = port_db.hosting_info
        new_allocation = False
        if h_info is None:
            # The port does not yet have a hosting port so allocate one now
            h_info = self._allocate_hosting_port(
                context, router_id, port_db, hosting_device['id'],
                plugging_driver)
            if h_info is None:
                # This should not happen but just in case ...
                port['hosting_info'] = None
                return None, new_allocation
            else:
                new_allocation = True
        if hosting_pdata.get('mac') is None:
            p_data = self._core_plugin.get_port(
                context, h_info.hosting_port_id, ['mac_address', 'name'])
            hosting_pdata['mac'] = p_data['mac_address']
            hosting_pdata['name'] = p_data['name']
        # Including MAC address of hosting port so L3CfgAgent can easily
        # determine which VM VIF to configure VLAN sub-interface on.
        port['hosting_info'] = {'hosting_port_id': h_info.hosting_port_id,
                                'hosting_mac': hosting_pdata.get('mac'),
                                'hosting_port_name': hosting_pdata.get('name')}
        # Finally add any driver specific information
        plugging_driver.extend_hosting_port_info(
            context, port_db, hosting_device, port['hosting_info'])
        return h_info, new_allocation

    def _allocate_hosting_port(self, context, router_id, port_db,
                               hosting_device_id, plugging_driver):
        net_data = self._core_plugin.get_network(
            context, port_db['network_id'], [pr_net.NETWORK_TYPE])
        network_type = net_data.get(pr_net.NETWORK_TYPE)
        alloc = plugging_driver.allocate_hosting_port(
            context, router_id, port_db, network_type, hosting_device_id)
        if alloc is None:
            LOG.error(_LE('Failed to allocate hosting port for port %s'),
                      port_db['id'])
            return
        with context.session.begin(subtransactions=True):
            h_info = hd_models.HostedHostingPortBinding(
                logical_resource_id=router_id,
                logical_port_id=port_db['id'],
                network_type=network_type,
                hosting_port_id=alloc['allocated_port_id'],
                segmentation_id=alloc['allocated_vlan'])
            context.session.add(h_info)
            context.session.expire(port_db)
        # allocation succeeded so establish connectivity for logical port
        context.session.expire(h_info)
        plugging_driver.setup_logical_port_connectivity(context, port_db)
        return h_info

    def _get_router_port_db_on_subnet(self, context, router_id, subnet):
        try:
            rport_qry = context.session.query(models_v2.Port)
            ports = rport_qry.filter_by(
                device_id=router_id,
                device_owner=l3_db.DEVICE_OWNER_ROUTER_INTF,
                network_id=subnet['network_id'])
            for p in ports:
                if p['fixed_ips'][0]['subnet_id'] == subnet['id']:
                    return p
        except exc.NoResultFound:
            return

    def _get_router_type_scheduler(self, context, id):
        """Returns the scheduler (instance) for a router type."""
        if id is None:
            return
        try:
            return self._router_schedulers[id]
        except KeyError:
            try:
                router_type = self.get_routertype_by_id_name(context, id)
                self._router_schedulers[id] = importutils.import_object(
                    router_type['scheduler'])
            except (ImportError, TypeError, n_exc.NeutronException):
                LOG.exception(_LE("Error loading scheduler for router type "
                                  "%s"), id)
            return self._router_schedulers.get(id)

    def _create_router_types_from_config(self):
        """To be called late during plugin initialization so that any router
        type defined in the config file is properly inserted in the DB.
           """
        rt_dict = config.get_specific_config('cisco_router_type')
        attr_info = routertype.RESOURCE_ATTRIBUTE_MAP[routertype.ROUTER_TYPES]
        adm_context = n_context.get_admin_context()

        for rt_uuid, kv_dict in rt_dict.items():
            try:
                # ensure hd_uuid is properly formatted
                rt_uuid = config.uuidify(rt_uuid)
                self.get_routertype(adm_context, rt_uuid)
                is_create = False
            except routertype.RouterTypeNotFound:
                is_create = True
            kv_dict['id'] = rt_uuid
            kv_dict['tenant_id'] = self.l3_tenant_id()
            config.verify_resource_dict(kv_dict, True, attr_info)
            hd = {'routertype': kv_dict}
            try:
                if is_create:
                    self.create_routertype(adm_context, hd)
                else:
                    self.update_routertype(adm_context, kv_dict['id'], hd)
            except n_exc.NeutronException:
                with excutils.save_and_reraise_exception():
                    LOG.error(_LE('Invalid router type definition in '
                                  'configuration file for device = %s'),
                              rt_uuid)

    @classmethod
    def l3_tenant_id(cls):
        """Returns id of tenant owning hosting device resources.

        bobmel: This method is added since routertypes defined in the .ini file
        are processed during plugin initialization when the device manager
        cannot be accessed.
        """
        from keystoneclient import exceptions as k_exceptions
        from keystoneclient.v2_0 import client as k_client

        auth_url = cfg.CONF.keystone_authtoken.identity_uri + "/v2.0"
        user = cfg.CONF.keystone_authtoken.admin_user
        pw = cfg.CONF.keystone_authtoken.admin_password
        tenant = cfg.CONF.keystone_authtoken.admin_tenant_name
        keystone = k_client.Client(username=user, password=pw,
                                   tenant_name=tenant,
                                   auth_url=auth_url)
        try:
            tenant = keystone.tenants.find(
                name=cfg.CONF.general.l3_admin_tenant)
        except k_exceptions.NotFound:
            LOG.error(_LE('No tenant with a name or ID of %s exists.'),
                      cfg.CONF.general.l3_admin_tenant)
        except k_exceptions.NoUniqueMatch:
            LOG.error(_LE('Multiple tenants matches found for %s'),
                      cfg.CONF.general.l3_admin_tenant)
        return tenant.id<|MERGE_RESOLUTION|>--- conflicted
+++ resolved
@@ -15,13 +15,9 @@
 import copy
 
 from oslo.config import cfg
-<<<<<<< HEAD
 from oslo.utils import excutils
 from oslo.utils import importutils
-
-=======
 from oslo_concurrency import lockutils
->>>>>>> c4d6705e
 from sqlalchemy.orm import exc
 from sqlalchemy.orm import joinedload
 from sqlalchemy.sql import expression as expr
@@ -38,11 +34,7 @@
 from neutron.extensions import l3
 from neutron.extensions import providernet as pr_net
 from neutron.i18n import _LE, _LI
-<<<<<<< HEAD
 from neutron import manager
-from neutron.openstack.common import lockutils
-=======
->>>>>>> c4d6705e
 from neutron.openstack.common import log as logging
 from neutron.openstack.common import loopingcall
 from neutron.plugins.cisco.common import cisco_constants as c_consts
