--- conflicted
+++ resolved
@@ -30,11 +30,8 @@
 from neutron.db import models_v2
 from neutron.db import portbindings_db as p_binding
 from neutron.extensions import providernet as pr_net
-<<<<<<< HEAD
 from neutron.openstack.common import excutils
-=======
 from neutron.i18n import _LE, _LI
->>>>>>> a080bdd6
 from neutron.openstack.common import lockutils
 from neutron.openstack.common import log as logging
 from neutron.openstack.common import loopingcall
@@ -167,8 +164,8 @@
             with excutils.save_and_reraise_exception():
                 # put router back in backlog if deletion failed so that it
                 # gets reinstated
-                LOG.exception(_("Deletion of router %s failed. It will be "
-                                "re-hosted."), id)
+                LOG.exception(_LE("Deletion of router %s failed. It will be "
+                                  "re-hosted."), id)
                 self.backlog_router(id)
 
     def notify_router_interface_action(
@@ -365,13 +362,8 @@
         with context.session.begin(subtransactions=True):
 #            router = r_hd_binding['router']
             r_hd_binding.hosting_device = result
-<<<<<<< HEAD
 #            self.remove_router_from_backlog(router['id'])
-            LOG.info(_('Successfully scheduled router %(r_id)s to '
-=======
-            self.remove_router_from_backlog(router['id'])
             LOG.info(_LI('Successfully scheduled router %(r_id)s to '
->>>>>>> a080bdd6
                        'hosting device %(d_id)s'),
                      {'r_id': r_hd_binding['router']['id'],
                       'd_id': result['id']})
@@ -396,8 +388,7 @@
  #       if ((router or {}).get('id') is None or
  #               router['id'] in self._backlogged_routers):
             return
-<<<<<<< HEAD
-        LOG.info(_('Backlogging router %s for renewed scheduling attempt '
+        LOG.info(_LI('Backlogging router %s for renewed scheduling attempt '
 #                   'later'), router['id'])
                    'later'), router_binding.router_id)
 #        self._backlogged_routers[router_binding.router_id] = router
@@ -410,17 +401,7 @@
     def _remove_router_from_backlog(self, router_id):
 #        self._backlogged_routers.pop(id, None)
         self._backlogged_routers.discard(router_id)
-        LOG.info(_('Router %s removed from backlog'), router_id)
-=======
-        LOG.info(_LI('Backlogging router %s for renewed scheduling attempt '
-                   'later'), router['id'])
-        self._backlogged_routers[router['id']] = router
-
-    @lockutils.synchronized('routers', 'neutron-')
-    def remove_router_from_backlog(self, id):
-        self._backlogged_routers.pop(id, None)
         LOG.info(_LI('Router %s removed from backlog'), id)
->>>>>>> a080bdd6
 
     @lockutils.synchronized('routerbacklog', 'neutron-')
     def _process_backlogged_routers(self):
