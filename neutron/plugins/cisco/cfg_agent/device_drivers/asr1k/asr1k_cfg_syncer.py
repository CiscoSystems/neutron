# Copyright 2014 Cisco Systems, Inc.  All rights reserved.
#
#    Licensed under the Apache License, Version 2.0 (the "License"); you may
#    not use this file except in compliance with the License. You may obtain
#    a copy of the License at
#
#         http://www.apache.org/licenses/LICENSE-2.0
#
#    Unless required by applicable law or agreed to in writing, software
#    distributed under the License is distributed on an "AS IS" BASIS, WITHOUT
#    WARRANTIES OR CONDITIONS OF ANY KIND, either express or implied. See the
#    License for the specific language governing permissions and limitations
#    under the License.

import ciscoconfparse
import netaddr

from oslo_config import cfg

from neutron.common import constants
from neutron.i18n import _LI
from neutron.plugins.cisco.common import cisco_constants
from neutron.plugins.cisco.extensions import routerrole

import re
import xml.etree.ElementTree as ET

# from neutron.plugins.cisco.cfg_agent.device_drivers.csr1kv import (
#    cisco_csr1kv_snippets as snippets)
from neutron.plugins.cisco.cfg_agent.device_drivers.asr1k import (
    asr1k_snippets as asr_snippets)

from oslo_log import log as logging

LOG = logging.getLogger(__name__)

ROUTER_ROLE_ATTR = routerrole.ROUTER_ROLE_ATTR

NROUTER_REGEX = "nrouter-(\w{6,6})"
NROUTER_MULTI_REGION_REGEX = "nrouter-(\w{6,6})-(\w{1,7})"

VRF_REGEX = "ip vrf " + NROUTER_REGEX
VRF_REGEX_NEW = "vrf definition " + NROUTER_REGEX

VRF_MULTI_REGION_REGEX = "ip vrf " + NROUTER_MULTI_REGION_REGEX
VRF_MULTI_REGION_REGEX_NEW = "vrf definition " + NROUTER_MULTI_REGION_REGEX

#INTF_NAME_REGEX = "(PortChannel\d+|\d+Ethernet\d+\/d+\/d+)"

INTF_REGEX = "interface \S+\.(\d+)"
INTF_DESC_REGEX = "\s*description OPENSTACK_NEUTRON_INTF"
INTF_DESC_MULTI_REGION_REGEX = ("\s*description"
    " OPENSTACK_NEUTRON_(\w{1,7})_INTF")
VRF_EXT_INTF_REGEX = "\s*ip vrf forwarding .*"
VRF_INTF_REGEX = "\s*ip vrf forwarding " + NROUTER_REGEX
VRF_INTF_MULTI_REGION_REGEX = ("\s*ip vrf forwarding " +
    NROUTER_MULTI_REGION_REGEX)
VRF_EXT_INTF_REGEX_NEW = "\s*vrf forwarding .*"
VRF_INTF_REGEX_NEW = "\s*vrf forwarding " + NROUTER_REGEX
VRF_INTF_MULTI_REGION_REGEX_NEW = ("\s*vrf forwarding " +
    NROUTER_MULTI_REGION_REGEX)
DOT1Q_REGEX = "\s*encapsulation dot1Q (\d+)"
INTF_NAT_REGEX = "\s*ip nat (inside|outside)"
HSRP_REGEX = "\s*standby (\d+) .*"

INTF_V4_ADDR_REGEX = ("\s*ip address (\d{1,3}\.\d{1,3}\.\d{1,3}\.\d{1,3})"
    " (\d{1,3}\.\d{1,3}\.\d{1,3}\.\d{1,3})")
HSRP_V4_VIP_REGEX = "\s*standby (\d+) ip (\d{1,3}\.\d{1,3}\.\d{1,3}\.\d{1,3})"

SNAT_REGEX = ("ip nat inside source static"
    " (\d{1,3}\.\d{1,3}\.\d{1,3}\.\d{1,3})"
    " (\d{1,3}\.\d{1,3}\.\d{1,3}\.\d{1,3}) vrf " +
    NROUTER_REGEX +
    " redundancy neutron-hsrp-(\d+)-(\d+)")

SNAT_MULTI_REGION_REGEX = ("ip nat inside source static"
    " (\d{1,3}\.\d{1,3}\.\d{1,3}\.\d{1,3})"
    " (\d{1,3}\.\d{1,3}\.\d{1,3}\.\d{1,3})"
    " vrf " + NROUTER_MULTI_REGION_REGEX +
    " redundancy neutron-hsrp-(\d+)-(\d+)")

SNAT_REGEX_OLD = ("ip nat inside source static"
    " (\d{1,3}\.\d{1,3}\.\d{1,3}\.\d{1,3})"
    " (\d{1,3}\.\d{1,3}\.\d{1,3}\.\d{1,3}) vrf " +
    NROUTER_REGEX +
    " redundancy neutron-hsrp-grp-(\d+)-(\d+)")

SNAT_MULTI_REGION_REGEX_OLD = ("ip nat inside source static"
    " (\d{1,3}\.\d{1,3}\.\d{1,3}\.\d{1,3})"
    " (\d{1,3}\.\d{1,3}\.\d{1,3}\.\d{1,3}) vrf " +
    NROUTER_MULTI_REGION_REGEX +
    " redundancy neutron-hsrp-grp-(\d+)-(\d+)")

NAT_POOL_REGEX = ("ip nat pool " +
    NROUTER_REGEX +
    "_nat_pool (\d{1,3}\.\d{1,3}\.\d{1,3}\.\d{1,3})"
    " (\d{1,3}\.\d{1,3}\.\d{1,3}\.\d{1,3}) netmask"
    " (\d{1,3}\.\d{1,3}\.\d{1,3}\.\d{1,3})")
NAT_POOL_MULTI_REGION_REGEX = ("ip nat pool " + NROUTER_MULTI_REGION_REGEX +
    "_nat_pool (\d{1,3}\.\d{1,3}\.\d{1,3}\.\d{1,3})"
    " (\d{1,3}\.\d{1,3}\.\d{1,3}\.\d{1,3}) netmask"
    " (\d{1,3}\.\d{1,3}\.\d{1,3}\.\d{1,3})")

NAT_OVERLOAD_REGEX = ("ip nat inside source list neutron_acl_(\d+)"
    " interface \S+\.(\d+) vrf " +
    NROUTER_REGEX +
    " overload")
NAT_OVERLOAD_MULTI_REGION_REGEX = ("ip nat inside source list"
    " neutron_acl_(\d+) interface \S+\.(\d+) vrf " +
    NROUTER_MULTI_REGION_REGEX + " overload")

NAT_POOL_OVERLOAD_REGEX = ("ip nat inside source list"
    " neutron_acl_(\d+) pool " +
    NROUTER_REGEX +
    "_nat_pool vrf " +
    NROUTER_REGEX +
    " overload")
NAT_POOL_OVERLOAD_MULTI_REGION_REGEX = ("ip nat inside source"
    " list neutron_acl_(\d+) pool " +
    NROUTER_MULTI_REGION_REGEX +
    "_nat_pool vrf " +
    NROUTER_MULTI_REGION_REGEX +
    " overload")

ACL_REGEX = "ip access-list standard neutron_acl_(\d+)"
ACL_MULTI_REGION_REGEX = "ip access-list standard neutron_acl_(\w{1,7})_(\d+)"
ACL_CHILD_REGEX = ("\s*permit (\d{1,3}\.\d{1,3}\.\d{1,3}\.\d{1,3})"
    " (\d{1,3}\.\d{1,3}\.\d{1,3}\.\d{1,3})")

DEFAULT_ROUTE_REGEX = ("ip route vrf " +
    NROUTER_REGEX + " 0\.0\.0\.0 0\.0\.0\.0 \S+\.(\d+)"
    " (\d{1,3}\.\d{1,3}\.\d{1,3}\.\d{1,3})")
DEFAULT_ROUTE_MULTI_REGION_REGEX = ("ip route vrf " +
    NROUTER_MULTI_REGION_REGEX +
    " 0\.0\.0\.0 0\.0\.0\.0 \S+\.(\d+)"
    " (\d{1,3}\.\d{1,3}\.\d{1,3}\.\d{1,3})")

DEFAULT_ROUTE_V6_REGEX_BASE = ("ipv6 route vrf " +
    NROUTER_REGEX +
    " ::/0 %s\.(\d+) ([0-9A-Fa-f:]+) nexthop-vrf default")
DEFAULT_ROUTE_V6_MULTI_REGION_REGEX_BASE = ("ipv6 route vrf " +
    NROUTER_MULTI_REGION_REGEX +
    " ::/0 %s\.(\d+) ([0-9A-Fa-f:]+) nexthop-vrf default")

TENANT_ROUTE_V6_REGEX_BASE = ("ipv6 route ([0-9A-Fa-f:/]+)"
    " %s.(\d+) nexthop-vrf " +
    NROUTER_REGEX)
TENANT_ROUTE_V6_MULTI_REGION_REGEX_BASE = ("ipv6 route ([0-9A-Fa-f:/]+)"
    " %s.(\d+) nexthop-vrf " +
    NROUTER_MULTI_REGION_REGEX)

INTF_V6_ADDR_REGEX = "\s*ipv6 address ([0-9A-Fa-f:]+)\/(\d+)"


XML_FREEFORM_SNIPPET = "<config><cli-config-data>%s</cli-config-data></config>"
XML_CMD_TAG = "<cmd>%s</cmd>"


def is_port_v6(port):
    prefix = port['subnets'][0]['cidr']
    if netaddr.IPNetwork(prefix).version == 6:
        return True
    else:
        return False


class ConfigSyncer(object):

    def __init__(self, router_db_info, driver,
                 hosting_device_info, test_mode=False):
        self.existing_cfg_dict = {}
        self.driver = driver
        self.hosting_device_info = hosting_device_info
        self.existing_cfg_dict['interfaces'] = {}
        self.existing_cfg_dict['dyn_nat'] = {}
        self.existing_cfg_dict['static_nat'] = {}
        self.existing_cfg_dict['acls'] = {}
        self.existing_cfg_dict['routes'] = {}
        self.existing_cfg_dict['pools'] = {}
        router_id_dict, interface_segment_dict, segment_nat_dict = \
            self.process_routers_data(router_db_info)
        self.router_id_dict = router_id_dict
        self.intf_segment_dict = interface_segment_dict
        self.segment_nat_dict = segment_nat_dict
        self.test_mode = test_mode

    def process_routers_data(self, routers):
        hd_id = self.hosting_device_info['id']
        router_id_dict = {}
        interface_segment_dict = {}
        segment_nat_dict = {}

        for router in routers:
            if 'hosting_device' not in router:
                continue

            if router['hosting_device']['id'] != hd_id:
                continue

            short_router_id = router['id'][0:6]
            router_id_dict[short_router_id] = router

            interfaces = []
            if '_interfaces' in router:
                interfaces += router['_interfaces']

            # Orgnize interfaces, indexed by segment_id
            for interface in interfaces:
                hosting_info = interface['hosting_info']
                segment_id = hosting_info['segmentation_id']
                if segment_id not in interface_segment_dict:
                    interface_segment_dict[segment_id] = []
                    if segment_id not in segment_nat_dict:
                        segment_nat_dict[segment_id] = False
                interface['is_external'] = (
                    router[ROUTER_ROLE_ATTR] ==
                    cisco_constants.ROUTER_ROLE_GLOBAL)
                interface_segment_dict[segment_id].append(interface)

            # Mark which segments have NAT enabled
            # i.e., the segment is present on at least 1 router with
            # both external and internal networks present
            if 'gw_port' in router:
                gw_port = router['gw_port']
                gw_segment_id = gw_port['hosting_info']['segmentation_id']
                if '_interfaces' in router:
                    interfaces = router['_interfaces']
                    for intf in interfaces:
                        if intf['device_owner'] == \
                            constants.DEVICE_OWNER_ROUTER_INTF:
                            if is_port_v6(intf) is not True:
                                intf_segment_id = \
                                    intf['hosting_info']['segmentation_id']
                                segment_nat_dict[gw_segment_id] = True
                                segment_nat_dict[intf_segment_id] = True

        return router_id_dict, interface_segment_dict, segment_nat_dict

    def delete_invalid_cfg(self, conn=None):
        router_id_dict = self.router_id_dict
        intf_segment_dict = self.intf_segment_dict
        segment_nat_dict = self.segment_nat_dict

        if not conn:
            conn = self.driver._get_connection()

        LOG.info(_LI("*************************"))

        for router_id, router in router_id_dict.iteritems():
            #LOG.info("ROUTER ID: %s   DATA: %s\n\n" % (router_id, router))
            LOG.info(_LI("ROUTER_ID: %s"), router_id)

        LOG.info(_LI("\n"))

        for segment_id, intf_list in intf_segment_dict.iteritems():
            LOG.info(_LI("SEGMENT_ID: %s"), (segment_id))
            for intf in intf_list:
                dev_owner = intf['device_owner']
                dev_id = intf['device_id'][0:6]
                ip_addr = intf['fixed_ips'][0]['ip_address']
                intf_info = "    INTF: %s, %s, %s" % \
                            (ip_addr, dev_id, dev_owner)
                LOG.info(intf_info)

        running_cfg = self.get_running_config(conn)
        parsed_cfg = ciscoconfparse.CiscoConfParse(running_cfg)

        invalid_cfg = []

        invalid_cfg += self.clean_snat(conn,
                                       router_id_dict,
                                       intf_segment_dict,
                                       segment_nat_dict,
                                       parsed_cfg)

        invalid_cfg += self.clean_nat_pool_overload(conn,
                                                    router_id_dict,
                                                    intf_segment_dict,
                                                    segment_nat_dict,
                                                    parsed_cfg)

        invalid_cfg += self.clean_nat_pool(conn,
                                           router_id_dict,
                                           intf_segment_dict,
                                           segment_nat_dict,
                                           parsed_cfg)

        if (cfg.CONF.multi_region.enable_multi_region):
            default_route_regex = DEFAULT_ROUTE_MULTI_REGION_REGEX
        else:
            default_route_regex = DEFAULT_ROUTE_REGEX

        invalid_cfg += self.clean_default_route(conn,
                                                router_id_dict,
                                                intf_segment_dict,
                                                segment_nat_dict,
                                                parsed_cfg,
                                                default_route_regex)
        invalid_cfg += self.clean_acls(conn,
                                       intf_segment_dict,
                                       segment_nat_dict,
                                       parsed_cfg)

        invalid_cfg += self.clean_interfaces(conn,
                                             intf_segment_dict,
                                             segment_nat_dict,
                                             parsed_cfg)

        invalid_cfg += self.clean_vrfs(conn, router_id_dict, parsed_cfg)

        return invalid_cfg

    def get_running_config(self, conn):
        """Get the CSR's current running config.
        :return: Current IOS running config as multiline string
        """
        config = conn.get_config(source="running")
        if config:
            root = ET.fromstring(config._raw)
            running_config = root[0][0]
            rgx = re.compile("\r*\n+")
            ioscfg = rgx.split(running_config.text)
            return ioscfg

    def get_ostk_router_ids(self, router_id_dict):
        ostk_router_ids = []
        for router_id, router in router_id_dict.iteritems():
            ostk_router_ids.append(router_id)
        return ostk_router_ids

    def get_running_config_router_ids(self, parsed_cfg):
        rconf_ids = []
        is_multi_region_enabled = cfg.CONF.multi_region.enable_multi_region

        if (is_multi_region_enabled):
            vrf_regex_new = VRF_MULTI_REGION_REGEX_NEW
        else:
            vrf_regex_new = VRF_REGEX_NEW

<<<<<<< HEAD
        for parsed_obj in parsed_cfg.find_objects(vrf_regex_new):
            LOG.info(_LI("VRF object: %s"), (str(parsed_obj)))
            match_obj = re.match(vrf_regex_new, parsed_obj.text)
=======
        for parsed_obj in parsed_cfg.find_objects(VRF_REGEX_NEW):
            LOG.info(_LI("VRF object: %s"), parsed_obj)
            match_obj = re.match(VRF_REGEX_NEW, parsed_obj.text)
>>>>>>> c4492830
            router_id = match_obj.group(1)
            LOG.info(_LI("    First 6 digits of router ID: %s\n"),
                        (router_id))
            if (is_multi_region_enabled):
                region_id = match_obj.group(2)
                LOG.info(_LI("    region ID: %s\n"),
                            (region_id))
                my_region_id = cfg.CONF.multi_region.region_id
                if (my_region_id == region_id):
                    rconf_ids.append(router_id)
            else:
                rconf_ids.append(router_id)

        return rconf_ids

    def clean_vrfs(self, conn, router_id_dict, parsed_cfg):
        ostk_router_ids = self.get_ostk_router_ids(router_id_dict)
        rconf_ids = self.get_running_config_router_ids(parsed_cfg)

        source_set = set(ostk_router_ids)
        dest_set = set(rconf_ids)

        #add_set = source_set.difference(dest_set)
        del_set = dest_set.difference(source_set)

        LOG.info(_LI("VRF DB set: %s"), (source_set))
        LOG.info(_LI("VRFs to delete: %s"), (del_set))
        # LOG.info("VRFs to add: %s" % (add_set))

        is_multi_region_enabled = cfg.CONF.multi_region.enable_multi_region
        invalid_vrfs = []
        for router_id in del_set:
            if (is_multi_region_enabled):
                my_region_id = cfg.CONF.multi_region.region_id
                invalid_vrfs.append("nrouter-%s-%s" % (router_id,
                                                       my_region_id))
            else:
                invalid_vrfs.append("nrouter-%s" % (router_id))

        if not self.test_mode:
            for vrf_name in invalid_vrfs:
                confstr = asr_snippets.REMOVE_VRF_DEFN % vrf_name
                conn.edit_config(target='running', config=confstr)

        return invalid_vrfs

    def get_single_cfg(self, cfg_line):
        if len(cfg_line) != 1:
            return None
        else:
            return cfg_line[0]

    def clean_nat_pool(self,
                       conn,
                       router_id_dict,
                       intf_segment_dict,
                       segment_nat_dict,
                       parsed_cfg):
        delete_pool_list = []

        is_multi_region_enabled = cfg.CONF.multi_region.enable_multi_region
        if (is_multi_region_enabled):
            nat_pool_regex = NAT_POOL_MULTI_REGION_REGEX
        else:
            nat_pool_regex = NAT_POOL_REGEX

        pools = parsed_cfg.find_objects(nat_pool_regex)
        for pool in pools:
            LOG.info(_LI("\nNAT pool: %s"), (pool))
            match_obj = re.match(nat_pool_regex, pool.text)
            if (is_multi_region_enabled):
                router_id, region_id, start_ip, end_ip, netmask = \
                    match_obj.group(1, 2, 3, 4, 5)
                my_region_id = cfg.CONF.multi_region.region_id
                other_region_ids = cfg.CONF.multi_region.other_region_ids
                if region_id != my_region_id:
                    if region_id not in other_region_ids:
                        delete_pool_list.append(pool.text)
                    else:
                        # skip because some other deployment owns
                        # this configuration
                        continue
            else:
                router_id, start_ip, end_ip, netmask = \
                    match_obj.group(1, 2, 3, 4)

            # Check that VRF exists in openstack DB info
            if router_id not in router_id_dict:
                LOG.info(_LI("router not found for NAT pool, deleting"))
                delete_pool_list.append(pool.text)
                continue

            # Check that router has external network
            router = router_id_dict[router_id]
            if "gw_port" not in router:
                LOG.info(_LI("router has no gw_port, pool is invalid,"
                             " deleting"))
                delete_pool_list.append(pool.text)
                continue

            # Check IPs and netmask
            # TODO(sridar) rework this to old model, further
            # investigation needed and cleanup.
            # pool_info = router['gw_port']['nat_pool_info']
            # pool_ip = pool_info['pool_ip']
            # pool_net = netaddr.IPNetwork(pool_info['pool_cidr'])
            pool_ip = str(router['gw_port']['fixed_ips'][0]['ip_address'])
            # pool_net = router['gw_port']['subnets'][0]['cidr']
            pool_net = netaddr.IPNetwork(
                router['gw_port']['subnets'][0]['cidr'])

            if start_ip != pool_ip:
                LOG.info(_LI("start IP for pool does not match, deleting"))
                delete_pool_list.append(pool.text)
                continue

            if end_ip != pool_ip:
                LOG.info(_LI("end IP for pool does not match, deleting"))
                delete_pool_list.append(pool.text)
                continue

            if netmask != str(pool_net.netmask):
                LOG.info(
                    _LI("netmask for pool does not match, netmask:%(netmask)s,"
                      " pool_netmask:%(pool_netmask)s, deleting") %
                      {'netmask': netmask, 'pool_netmask': pool_net.netmask})
                delete_pool_list.append(pool.text)
                continue

            self.existing_cfg_dict['pools'][pool_ip] = pool

        if not self.test_mode:
            for pool_cfg in delete_pool_list:
                del_cmd = XML_CMD_TAG % ("no %s" % (pool_cfg))
                confstr = XML_FREEFORM_SNIPPET % (del_cmd)
                LOG.info(_LI("Delete pool: %s"), del_cmd)
                conn.edit_config(target='running', config=confstr)

        return delete_pool_list

    def clean_default_route(self,
                            conn,
                            router_id_dict,
                            intf_segment_dict,
                            segment_nat_dict,
                            parsed_cfg,
                            route_regex):
        delete_route_list = []
        default_routes = parsed_cfg.find_objects(route_regex)
        for route in default_routes:
            LOG.info(_LI("\ndefault route: %s"), (route))
            match_obj = re.match(route_regex, route.text)
<<<<<<< HEAD
            is_multi_region_enabled = cfg.CONF.multi_region.enable_multi_region
            if (is_multi_region_enabled):
                router_id, region_id, segment_id, next_hop = \
                    match_obj.group(1, 2, 3, 4)
                LOG.info(_LI("    router_id: %(router_id)s,"
                             ", region_id: %(region_id)s, segment_id:"
                             " %(segment_id)s, next_hop: %(next_hop)s") %
                         {'router_id': router_id,
                          'region_id': region_id,
                          'segment_id': segment_id,
                          'next_hop': next_hop})
                my_region_id = cfg.CONF.multi_region.region_id
                other_region_ids = cfg.CONF.multi_region.other_region_ids
                if region_id != my_region_id:
                    if region_id not in other_region_ids:
                        delete_route_list.append(route.text)
                    else:
                        # skip because some other deployment owns
                        # this configuration
                        continue
            else:
                router_id, segment_id, next_hop = \
                    match_obj.group(1, 2, 3)
=======
            router_id, segment_id, next_hop = \
                match_obj.group(1, 2, 3)
>>>>>>> c4492830

            LOG.info(_LI("    router_id: %(router_id)s, segment_id:"
                         " %(segment_id)s, next_hop: %(next_hop)s") %
                     {'router_id': router_id,
                      'segment_id': segment_id,
                      'next_hop': next_hop})

            # Check that VRF exists in openstack DB info
            if router_id not in router_id_dict:
                LOG.info(_LI("router not found for route, deleting"))
                delete_route_list.append(route.text)
                continue

            # Check that router has external network and segment_id matches
            router = router_id_dict[router_id]
            if "gw_port" not in router:
                LOG.info(_LI("router has no gw_port, route is invalid,"
                             " deleting"))
                delete_route_list.append(route.text)
                continue

            gw_port = router['gw_port']
            gw_segment_id = gw_port['hosting_info']['segmentation_id']
            if segment_id != gw_segment_id:
                LOG.info(_LI("route segment_id does not match router's gw"
                         " segment_id, deleting"))
                delete_route_list.append(route.text)
                continue

            # Check that nexthop matches gw_ip of external network
            gw_ip = gw_port['subnets'][0]['gateway_ip']
            if next_hop.lower() != gw_ip.lower():
                LOG.info(_LI("route has incorrect next-hop, deleting"))
                delete_route_list.append(route.text)
                continue

            self.existing_cfg_dict['routes'][router_id] = route

        if not self.test_mode:
            for route_cfg in delete_route_list:
                del_cmd = XML_CMD_TAG % ("no %s" % (route_cfg))
                confstr = XML_FREEFORM_SNIPPET % (del_cmd)
                LOG.info(_LI("Delete default route: %(del_cmd)s") %
                         {'del_cmd': del_cmd})
                conn.edit_config(target='running', config=confstr)

        return delete_route_list

    def clean_snat(self, conn, router_id_dict,
                   intf_segment_dict, segment_nat_dict, parsed_cfg):
        delete_fip_list = []
        is_multi_region_enabled = cfg.CONF.multi_region.enable_multi_region
        if (is_multi_region_enabled):
            snat_regex_old = SNAT_MULTI_REGION_REGEX_OLD
            snat_regex = SNAT_MULTI_REGION_REGEX
        else:
            snat_regex_old = SNAT_REGEX_OLD
            snat_regex = SNAT_REGEX

        # Delete any entries with old style 'hsrp-grp-x-y' grp name
        floating_ip_old_rules = parsed_cfg.find_objects(snat_regex_old)
        for snat_rule in floating_ip_old_rules:
            LOG.info(_LI("\n Rule is old format, deleting: %(snat_rule)s") %
                     {'snat_rule': snat_rule.text})

            delete_fip_list.append(snat_rule.text)

        floating_ip_nats = parsed_cfg.find_objects(snat_regex)
        for snat_rule in floating_ip_nats:
            LOG.info(_LI("\nstatic nat rule: %(snat_rule)s") %
                     {'snat_rule': snat_rule})
            match_obj = re.match(snat_regex, snat_rule.text)
            if (is_multi_region_enabled):
                inner_ip, outer_ip, router_id, region_id, \
                    hsrp_num, segment_id = match_obj.group(1, 2, 3, 4, 5, 6)
                my_region_id = cfg.CONF.multi_region.region_id
                other_region_ids = cfg.CONF.multi_region.other_region_ids
                if region_id != my_region_id:
                    if region_id not in other_region_ids:
                        delete_fip_list.append(snat_rule.text)
                    else:
                        # skip because some other deployment owns
                        # this configuration
                        continue
            else:
                inner_ip, outer_ip, router_id, hsrp_num, segment_id = \
                    match_obj.group(1, 2, 3, 4, 5)

            segment_id = int(segment_id)
            hsrp_num = int(hsrp_num)

            LOG.info(_LI("   in_ip: %(inner_ip)s, out_ip: %(outer_ip)s, "
                         "router_id: %(router_id)s, hsrp_num: %(hsrp_num)s,"
                         " segment_id: %(segment_id)s") %
                     {'inner_ip': inner_ip,
                      'outer_ip': outer_ip,
                      'router_id': router_id,
                      'hsrp_num': hsrp_num,
                      'segment_id': segment_id})

            # Check that VRF exists in openstack DB info
            if router_id not in router_id_dict:
                LOG.info(_LI("router not found for rule, deleting"))
                delete_fip_list.append(snat_rule.text)
                continue

            # Check that router has external network and segment_id matches
            router = router_id_dict[router_id]
            if "gw_port" not in router:
                LOG.info(_LI("router has no gw_port,"
                             " snat is invalid, deleting"))
                delete_fip_list.append(snat_rule.text)
                continue

            # Check that hsrp group name is correct
            gw_port = router['gw_port']
            #gw_net_id = gw_port['network_id']
            #gw_hsrp_num = self._get_hsrp_grp_num_from_net_id(gw_net_id)
            gw_hsrp_num = int(gw_port['ha_info']['group'])
            gw_segment_id = gw_port['hosting_info']['segmentation_id']
            if segment_id != gw_segment_id:
                LOG.info(_LI("snat segment_id does not match router's"
                         " gw segment_id, deleting"))
                delete_fip_list.append(snat_rule.text)
                continue

            if hsrp_num != gw_hsrp_num:
                LOG.info(_LI("snat hsrp group does not match router gateway's"
                         " hsrp group, deleting"))
                delete_fip_list.append(snat_rule.text)
                continue

            # Check that in,out ip pair matches a floating_ip defined on router
            if '_floatingips' not in router:
                LOG.info(_LI("Router has no floating IPs defined,"
                         " snat rule is invalid, deleting"))
                delete_fip_list.append(snat_rule.text)
                continue

            fip_match_found = False
            for floating_ip in router['_floatingips']:
                if inner_ip == floating_ip['fixed_ip_address'] and \
                   outer_ip == floating_ip['floating_ip_address']:
                    fip_match_found = True
                    break
            if fip_match_found is False:
                LOG.info(_LI("snat rule does not match defined floating IPs,"
                         " deleting"))
                delete_fip_list.append(snat_rule.text)
                continue

            self.existing_cfg_dict['static_nat'][outer_ip] = snat_rule

        if not self.test_mode:
            for fip_cfg in delete_fip_list:
                del_cmd = XML_CMD_TAG % ("no %s" % (fip_cfg))
                confstr = XML_FREEFORM_SNIPPET % (del_cmd)
                LOG.info(_LI("Delete SNAT: %(del_cmd)s") %
                         {'del_cmd': del_cmd})
                conn.edit_config(target='running', config=confstr)

        return delete_fip_list

    def clean_nat_pool_overload(self,
                                conn,
                                router_id_dict,
                                intf_segment_dict,
                                segment_nat_dict,
                                parsed_cfg):
        delete_nat_list = []

        is_multi_region_enabled = cfg.CONF.multi_region.enable_multi_region
        if (is_multi_region_enabled):
            nat_pool_overload_regex = NAT_POOL_OVERLOAD_MULTI_REGION_REGEX
        else:
            nat_pool_overload_regex = NAT_POOL_OVERLOAD_REGEX

        nat_overloads = parsed_cfg.find_objects(nat_pool_overload_regex)
        for nat_rule in nat_overloads:
            LOG.info(_LI("\nnat overload rule: %(nat_rule)s") %
                     {'nat_rule': nat_rule})
            match_obj = re.match(nat_pool_overload_regex, nat_rule.text)
            if (is_multi_region_enabled):
                segment_id, pool_router_id, region_id, router_id = \
                    match_obj.group(1, 2, 3, 4)
                my_region_id = cfg.CONF.multi_region.region_id
                other_region_ids = cfg.CONF.multi_region.other_region_ids
                if region_id != my_region_id:
                    if region_id not in other_region_ids:
                        delete_nat_list.append(nat_rule.text)
                    else:
                        # skip because some other deployment owns
                        # this configuration
                        continue
            else:
                segment_id, pool_router_id, router_id = \
                    match_obj.group(1, 2, 3)

            segment_id = int(segment_id)

            # Check that VRF exists in openstack DB info
            if router_id not in router_id_dict:
                LOG.info(_LI("router not found for rule, deleting"))
                delete_nat_list.append(nat_rule.text)
                continue

            # Check that correct pool is specified
            if pool_router_id != router_id:
                LOG.info(_LI("Pool and VRF name mismatch, deleting"))
                delete_nat_list.append(nat_rule.text)
                continue

            # Check that router has external network
            router = router_id_dict[router_id]
            if "gw_port" not in router:
                LOG.info(_LI("router has no gw_port,"
                         " nat overload is invalid, deleting"))
                delete_nat_list.append(nat_rule.text)
                continue

            # Check that router has internal network interface on segment_id
            intf_match_found = False
            if '_interfaces' in router:
                for intf in router['_interfaces']:
                    if intf['device_owner'] == \
                        constants.DEVICE_OWNER_ROUTER_INTF:

                        intf_segment_id = \
                            intf['hosting_info']['segmentation_id']
                        if intf_segment_id == segment_id:
                            intf_match_found = True
                            break

            if intf_match_found is False:
                LOG.info(_LI("router does not have this internal network"
                         " assigned, deleting rule"))
                delete_nat_list.append(nat_rule.text)
                continue

            self.existing_cfg_dict['dyn_nat'][segment_id] = nat_rule

        if not self.test_mode:
            for nat_cfg in delete_nat_list:
                del_cmd = XML_CMD_TAG % ("no %s" % (nat_cfg))
                confstr = XML_FREEFORM_SNIPPET % (del_cmd)
                LOG.info(_LI("Delete NAT overload: %(del_cmd)s") %
                         {'del_cmd': del_cmd})
                conn.edit_config(target='running', config=confstr)

        return delete_nat_list

    def check_acl_permit_rules_valid(self, segment_id, acl, intf_segment_dict):
        permit_rules = acl.re_search_children(ACL_CHILD_REGEX)
        for permit_rule in permit_rules:
            LOG.info(_LI("   permit rule: %(permit_rule)s") %
                     {'permit_rule': permit_rule})
            match_obj = re.match(ACL_CHILD_REGEX, permit_rule.text)
            net_ip, hostmask = match_obj.group(1, 2)

            cfg_subnet = netaddr.IPNetwork("%s/%s" % (net_ip, hostmask))

            db_subnet = netaddr.IPNetwork("255.255.255.255/32")  # dummy value
            try:
                intf_list = intf_segment_dict[segment_id]
                for intf in intf_list:
                    if intf['device_owner'] == \
                       constants.DEVICE_OWNER_ROUTER_INTF:
                        subnet_cidr = intf['subnets'][0]['cidr']
                        db_subnet = netaddr.IPNetwork(subnet_cidr)
                        break
            except KeyError:
                LOG.info(_LI("KeyError when attemping to validate segment_id"))
                return False

            LOG.info(_LI("   cfg_subnet: %(cfg_net)s/%(cfg_prefix_len)s,"
                     " db_subnet: %(db_net)s/%(db_prefix_len)s") %
                     {'cfg_net': cfg_subnet.network,
                      'cfg_prefix_len': cfg_subnet.prefixlen,
                      'db_net': db_subnet.network,
                      'db_prefix_len': db_subnet.prefixlen})

            if cfg_subnet.network != db_subnet.network or \
               cfg_subnet.prefixlen != db_subnet.prefixlen:
                LOG.info(_LI("ACL subnet does not match subnet info"
                         " in openstack DB, deleting ACL"))
                return False

        return True

    def clean_acls(self, conn, intf_segment_dict,
                   segment_nat_dict, parsed_cfg):

        delete_acl_list = []
        is_multi_region_enabled = cfg.CONF.multi_region.enable_multi_region
        if (is_multi_region_enabled):
            acl_regex = ACL_MULTI_REGION_REGEX
        else:
            acl_regex = ACL_REGEX

        acls = parsed_cfg.find_objects(acl_regex)
        for acl in acls:
            LOG.info(_LI("\nacl: %(acl)s") % {'acl': acl})
            match_obj = re.match(acl_regex, acl.text)

            if (is_multi_region_enabled):
                region_id = match_obj.group(1)
                segment_id = match_obj.group(2)
                if region_id != cfg.CONF.multi_region.region_id:
                    if region_id not in cfg.CONF.multi_region.other_region_ids:
                        delete_acl_list.append(acl.text)
                    else:
                        # skip because some other deployment owns
                        # this configuration
                        continue
            else:
                segment_id = match_obj.group(1)
            segment_id = int(segment_id)
            LOG.info(_LI("   segment_id: %(seg_id)s") % {'seg_id': segment_id})

            # Check that segment_id exists in openstack DB info
            if segment_id not in intf_segment_dict:
                LOG.info(_LI("Segment ID not found, deleting acl"))
                delete_acl_list.append(acl.text)
                continue

            # Check that permit rules match subnets defined on openstack intfs
            if self.check_acl_permit_rules_valid(segment_id,
                                                 acl,
                                                 intf_segment_dict) is False:
                delete_acl_list.append(acl.text)
                continue

            self.existing_cfg_dict['acls'][segment_id] = acl

        if not self.test_mode:
            for acl_cfg in delete_acl_list:
                del_cmd = XML_CMD_TAG % ("no %s" % (acl_cfg))
                confstr = XML_FREEFORM_SNIPPET % (del_cmd)
                LOG.info(_LI("Delete ACL: %(del_cmd)s") % {'del_cmd': del_cmd})
                conn.edit_config(target='running', config=confstr)

        return delete_acl_list

    def subintf_real_ip_check(self, intf_list, is_external, ip_addr, netmask):

        for target_intf in intf_list:
            target_ip = target_intf['fixed_ips'][0]['ip_address']
            target_net = netaddr.IPNetwork(target_intf['subnets'][0]['cidr'])
            LOG.info(_LI("target ip,net: %(target_ip)s,%(target_net)s,"
                         " actual ip,net %(ip_addr)s,%(netmask)s") %
                     {'target_ip': target_ip,
                      'target_net': target_net,
                      'ip_addr': ip_addr,
                      'netmask': netmask})

            if ip_addr != target_ip:
                LOG.info(_LI("Subintf real IP is incorrect, deleting"))
                return False
            if netmask != str(target_net.netmask):
                LOG.info(_LI("Subintf has incorrect netmask, deleting"))
                return False

            return True

        return False

    def subintf_real_ipv6_check(self,
                                intf_list,
                                is_external,
                                ipv6_addr,
                                prefixlen):

        if is_external:
            target_type = constants.DEVICE_OWNER_ROUTER_GW
        else:
            target_type = constants.DEVICE_OWNER_ROUTER_INTF

        for target_intf in intf_list:
            if target_intf['device_owner'] == target_type:

                target_ip = \
                    netaddr.IPAddress(
                        target_intf['fixed_ips'][0]['ip_address'])

                target_prefixlen = \
                    netaddr.IPNetwork(
                        target_intf['subnets'][0]['cidr']).prefixlen

                LOG.info(_LI("target ip,prefixlen: %(target_ip)s,"
                             "%(target_prefixlen)s, actual ip,"
                             "prefixlen %(ipv6_addr)s,%(prefixlen)s") %
                         {'target_ip': target_ip,
                          'target_prefixlen': target_prefixlen,
                          'ipv6_addr': ipv6_addr,
                          'prefixlen': prefixlen})

                if target_ip != netaddr.IPAddress(ipv6_addr):
                    LOG.info(_LI("Subintf IPv6 addr is incorrect, deleting"))
                    return False

                if target_prefixlen != int(prefixlen):
                    LOG.info(_LI("Subintf IPv6 prefix length"
                             " is incorrect, deleting"))
                    return False

                return True

        return False

    def subintf_hsrp_ip_check(self, intf_list, is_external, ip_addr):
        for target_intf in intf_list:
            ha_intf = target_intf['ha_info']['ha_port']
            target_ip = ha_intf['fixed_ips'][0]['ip_address']
            LOG.info(_LI("target_ip: %(target_ip)s, actual_ip: %(ip_addr)s") %
                     {'target_ip': target_ip,
                      'ip_addr': ip_addr})
            if ip_addr != target_ip:
                LOG.info(_LI("HSRP VIP mismatch, deleting"))
                return False

            return True

        return False

    # Returns True if interface has correct NAT config
    def clean_interfaces_nat_check(self, intf, segment_nat_dict):
        intf_nat_type = intf.re_search_children(INTF_NAT_REGEX)
        intf_nat_type = self.get_single_cfg(intf_nat_type)

        if intf_nat_type is not None:
            intf_nat_type = intf_nat_type.re_match(INTF_NAT_REGEX, group=1)

        LOG.info(_LI("NAT Type: %s"), intf_nat_type)

        intf.nat_type = intf_nat_type

        if segment_nat_dict[intf.segment_id] is True:
            if intf.is_external:
                if intf_nat_type != "outside":
                    nat_cmd = XML_CMD_TAG % (intf.text)
                    nat_cmd += XML_CMD_TAG % ("ip nat outside")
                    confstr = XML_FREEFORM_SNIPPET % (nat_cmd)
                    LOG.info(_LI("NAT type mismatch, should be outside"))
                    return False
            else:
                if intf_nat_type != "inside":
                    nat_cmd = XML_CMD_TAG % (intf.text)
                    nat_cmd += XML_CMD_TAG % ("ip nat inside")
                    confstr = XML_FREEFORM_SNIPPET % (nat_cmd)
                    LOG.info(_LI("NAT type mismatch, should be inside"))
                    return False
        else:
            if intf_nat_type is not None:
                nat_cmd = XML_CMD_TAG % (intf.text)
                nat_cmd += XML_CMD_TAG % ("no ip nat %s" % (intf_nat_type))
                confstr = XML_FREEFORM_SNIPPET % (nat_cmd)
                LOG.info(_LI("NAT type mismatch, should have no NAT, %s"),
                         (confstr))
                return False

        return True

    def clean_interfaces_ipv4_hsrp_check(self, intf, intf_segment_dict):
        # Check HSRP VIP
        hsrp_vip_cfg_list = intf.re_search_children(HSRP_V4_VIP_REGEX)
        if len(hsrp_vip_cfg_list) < 1:
            LOG.info(_LI("Interface is missing HSRP VIP, deleting"))
            return False

        hsrp_vip_cfg = hsrp_vip_cfg_list[0]
        match_obj = re.match(HSRP_V4_VIP_REGEX, hsrp_vip_cfg.text)
        hsrp_vip_grp_num, hsrp_vip = match_obj.group(1, 2)
        return self.subintf_hsrp_ip_check(intf_segment_dict[intf.segment_id],
                                          intf.is_external,
                                          hsrp_vip)

    def clean_interfaces_ipv4_check(self, intf, intf_segment_dict):
        # Check that real IP address is correct
        ipv4_addr = intf.re_search_children(INTF_V4_ADDR_REGEX)
        if len(ipv4_addr) < 1:
            LOG.info(_LI("Subintf has no IP address, deleting"))
            return False

        ipv4_addr_cfg = ipv4_addr[0]
        match_obj = re.match(INTF_V4_ADDR_REGEX, ipv4_addr_cfg.text)
        ip_addr, netmask = match_obj.group(1, 2)

        return self.subintf_real_ip_check(intf_segment_dict[intf.segment_id],
                                          intf.is_external,
                                          ip_addr, netmask)

    def clean_interfaces_ipv6_check(self, intf, intf_segment_dict):
        # Check that real IP address is correct
        ipv6_addr = intf.re_search_children(INTF_V6_ADDR_REGEX)
        if len(ipv6_addr) < 1:
            LOG.info(_LI("Subintf has no IPv6 address, deleting"))
            return False

        ipv6_addr_cfg = ipv6_addr[0]
        match_obj = re.match(INTF_V6_ADDR_REGEX, ipv6_addr_cfg.text)
        ipv6_addr, prefixlen = match_obj.group(1, 2)

        return self.subintf_real_ipv6_check(intf_segment_dict[intf.segment_id],
                                            intf.is_external,
                                            ipv6_addr, prefixlen)

    def clean_interfaces(self, conn, intf_segment_dict,
                         segment_nat_dict, parsed_cfg):
        is_multi_region_enabled = cfg.CONF.multi_region.enable_multi_region
        if (is_multi_region_enabled):
            intf_desc_regex = INTF_DESC_MULTI_REGION_REGEX
            vrf_intf_regex_new = VRF_INTF_MULTI_REGION_REGEX_NEW
        else:
            intf_desc_regex = INTF_DESC_REGEX
            vrf_intf_regex_new = VRF_INTF_REGEX_NEW
        runcfg_intfs = [obj for obj in parsed_cfg.find_objects("^interf")
                        if obj.re_search_children(intf_desc_regex)]

        pending_delete_list = []

        # TODO(split this big function into smaller functions)
        for intf in runcfg_intfs:
            LOG.info(_LI("\nOpenstack interface: %s"), (intf))
            intf.segment_id = int(intf.re_match(INTF_REGEX, group=1))
            LOG.info(_LI("  segment_id: %s"), (intf.segment_id))

            # Delete any interfaces where config doesn't match DB
            # Correct config will be added after clearing invalid cfg

            # TODO(Check that interface name e.g. Port-channel10 matches)
            # TODO(that specified in .ini file)

            # Check that the interface segment_id exists in the current DB data
            if intf.segment_id not in intf_segment_dict:
                LOG.info(_LI("Invalid segment ID, delete interface"))
                pending_delete_list.append(intf)
                continue

            # Check if dot1q config is correct
            dot1q_cfg = intf.re_search_children(DOT1Q_REGEX)
            dot1q_cfg = self.get_single_cfg(dot1q_cfg)

            if dot1q_cfg is None:
                LOG.info(_LI("Missing DOT1Q config, delete interface"))
                pending_delete_list.append(intf)
                continue
            else:
                dot1q_num = int(dot1q_cfg.re_match(DOT1Q_REGEX, group=1))
                if dot1q_num != intf.segment_id:
                    LOG.info(_LI("DOT1Q mismatch, delete interface"))
                    pending_delete_list.append(intf)
                    continue

            # Is this an "external network" segment_id?
            db_intf = intf_segment_dict[intf.segment_id][0]
            intf.is_external = db_intf['is_external']
            intf.has_ipv6 = is_port_v6(db_intf)

            # Check VRF config
            if intf.is_external:
                vrf_cfg = intf.re_search_children(VRF_EXT_INTF_REGEX_NEW)
                vrf_cfg = self.get_single_cfg(vrf_cfg)
                LOG.info(_LI("VRF: %s"), (vrf_cfg))

                if vrf_cfg is not None:  # external network has no vrf
                    LOG.info(_LI("External network shouldn't"
                             " have VRF, deleting intf"))
                    pending_delete_list.append(intf)
                    continue
            else:
                vrf_cfg = intf.re_search_children(vrf_intf_regex_new)
                vrf_cfg = self.get_single_cfg(vrf_cfg)
                LOG.info(_LI("VRF: %s"), (vrf_cfg))
                if not vrf_cfg:
                    LOG.info(_LI("Internal network missing valid VRF,"
                             " deleting intf"))
                    pending_delete_list.append(intf)
                    continue

                # check for VRF mismatch
                match_obj = re.match(vrf_intf_regex_new, vrf_cfg.text)
                router_id = match_obj.group(1)
                if (is_multi_region_enabled):
                    region_id = match_obj.group(2)
                    my_region_id = cfg.CONF.multi_region.region_id
                    other_region_ids = cfg.CONF.multi_region.other_region_ids
                    if region_id != my_region_id:
                        if (region_id not in other_region_ids):
                            pending_delete_list.append(intf)
                        else:
                            # skip because some other deployment owns
                            # this configuration
                            continue

                if router_id != db_intf["device_id"][0:6]:
                    LOG.info(_LI("Internal network VRF mismatch,"
                                 " deleting intf,"
                                 " router_id: %(router_id)s,"
                                 " db_intf_dev_id: %(db_intf_dev_id)s") %
                             {'router_id': router_id,
                              'db_intf_dev_id': db_intf["device_id"]})
                    pending_delete_list.append(intf)
                    continue

            # self.existing_cfg_dict['interfaces'][intf.segment_id] = intf

            correct_grp_num = int(db_intf['ha_info']['group'])

            if intf.has_ipv6 is False:
                if self.clean_interfaces_nat_check(intf,
                                                   segment_nat_dict) \
                    is False:
                    pending_delete_list.append(intf)
                    continue
                if self.clean_interfaces_ipv4_check(intf,
                                                    intf_segment_dict) \
                    is False:
                    pending_delete_list.append(intf)
                    continue
                if self.clean_interfaces_ipv4_hsrp_check(intf,
                                                         intf_segment_dict) \
                    is False:
                    pending_delete_list.append(intf)
                    continue
            else:
                if self.clean_interfaces_ipv6_check(intf, intf_segment_dict) \
                    is False:
                    pending_delete_list.append(intf)
                    continue

            # Delete if there's any hsrp config with wrong group number
            #del_hsrp_cmd = XML_CMD_TAG % (intf.text)
            hsrp_cfg_list = intf.re_search_children(HSRP_REGEX)
            needs_hsrp_delete = False
            for hsrp_cfg in hsrp_cfg_list:
                hsrp_num = int(hsrp_cfg.re_match(HSRP_REGEX, group=1))
                if hsrp_num != correct_grp_num:
                    needs_hsrp_delete = True
                    #del_hsrp_cmd += XML_CMD_TAG % ("no %s" % (hsrp_cfg.text))

            if needs_hsrp_delete:
                LOG.info(_LI("Bad HSRP config for interface, deleting"))
                pending_delete_list.append(intf)
                continue
                #confstr = XML_FREEFORM_SNIPPET % (del_hsrp_cmd)
                #LOG.info("Deleting bad HSRP config: %s" % (confstr))
                #rpc_obj = conn.edit_config(target='running', config=confstr)

            self.existing_cfg_dict['interfaces'][intf.segment_id] = intf.text

        if not self.test_mode:
            for intf in pending_delete_list:
                del_cmd = XML_CMD_TAG % ("no %s" % (intf.text))
                confstr = XML_FREEFORM_SNIPPET % (del_cmd)
                LOG.info(_LI("Deleting %s"), (intf.text))
                #LOG.info(confstr)
                conn.edit_config(target='running', config=confstr)

        return pending_delete_list<|MERGE_RESOLUTION|>--- conflicted
+++ resolved
@@ -337,15 +337,9 @@
         else:
             vrf_regex_new = VRF_REGEX_NEW
 
-<<<<<<< HEAD
         for parsed_obj in parsed_cfg.find_objects(vrf_regex_new):
             LOG.info(_LI("VRF object: %s"), (str(parsed_obj)))
             match_obj = re.match(vrf_regex_new, parsed_obj.text)
-=======
-        for parsed_obj in parsed_cfg.find_objects(VRF_REGEX_NEW):
-            LOG.info(_LI("VRF object: %s"), parsed_obj)
-            match_obj = re.match(VRF_REGEX_NEW, parsed_obj.text)
->>>>>>> c4492830
             router_id = match_obj.group(1)
             LOG.info(_LI("    First 6 digits of router ID: %s\n"),
                         (router_id))
@@ -498,7 +492,6 @@
         for route in default_routes:
             LOG.info(_LI("\ndefault route: %s"), (route))
             match_obj = re.match(route_regex, route.text)
-<<<<<<< HEAD
             is_multi_region_enabled = cfg.CONF.multi_region.enable_multi_region
             if (is_multi_region_enabled):
                 router_id, region_id, segment_id, next_hop = \
@@ -522,10 +515,6 @@
             else:
                 router_id, segment_id, next_hop = \
                     match_obj.group(1, 2, 3)
-=======
-            router_id, segment_id, next_hop = \
-                match_obj.group(1, 2, 3)
->>>>>>> c4492830
 
             LOG.info(_LI("    router_id: %(router_id)s, segment_id:"
                          " %(segment_id)s, next_hop: %(next_hop)s") %
