--- conflicted
+++ resolved
@@ -38,11 +38,7 @@
 
 # TODO(salvatore-orlando): Move these (or derive them) from conf file
 ALLOWED_SERVICES = [CORE, DUMMY, LOADBALANCER, FIREWALL, VPN, METERING,
-<<<<<<< HEAD
-                    L3_ROUTER_NAT, DEVICE_MANAGER]
-=======
                     L3_ROUTER_NAT, LOADBALANCERV2]
->>>>>>> 98c53d5b
 
 COMMON_PREFIXES = {
     CORE: "",
