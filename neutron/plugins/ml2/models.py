--- conflicted
+++ resolved
@@ -41,12 +41,9 @@
     segmentation_id = sa.Column(sa.Integer)
     is_dynamic = sa.Column(sa.Boolean, default=False, nullable=False,
                            server_default=sa.sql.false())
-<<<<<<< HEAD
     provider_segment = sa.Column(sa.Boolean, default=False, nullable=False,
                                  server_default=sa.sql.false())
-=======
     segment_index = sa.Column(sa.Integer, nullable=False, server_default='0')
->>>>>>> 5ba1dae2
 
 
 class PortBinding(model_base.BASEV2):
