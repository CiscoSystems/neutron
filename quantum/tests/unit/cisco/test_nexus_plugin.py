# Copyright (c) 2012 OpenStack Foundation.
#
# Licensed under the Apache License, Version 2.0 (the "License");
# you may not use this file except in compliance with the License.
# You may obtain a copy of the License at
#
#    http://www.apache.org/licenses/LICENSE-2.0
#
# Unless required by applicable law or agreed to in writing, software
# distributed under the License is distributed on an "AS IS" BASIS,
# WITHOUT WARRANTIES OR CONDITIONS OF ANY KIND, either express or
# implied.
# See the License for the specific language governing permissions and
# limitations under the License.

import mock

from quantum.db import api as db
from quantum.openstack.common import importutils
from quantum.plugins.cisco.common import cisco_constants as const
from quantum.plugins.cisco.nexus import cisco_nexus_plugin_v2
from quantum.tests import base


NEXUS_IP_ADDRESS = '1.1.1.1'
NEXUS_USERNAME = 'username'
NEXUS_PASSWORD = 'password'
HOSTNAME = 'testhost'
INSTANCE = 'testvm'
NEXUS_PORTS = '1/10'
NEXUS_SSH_PORT = '22'
NEXUS_DRIVER = ('quantum.plugins.cisco.nexus.'
                'cisco_nexus_network_driver_v2.CiscoNEXUSDriver')


class TestCiscoNexusPlugin(base.BaseTestCase):

    def setUp(self):
        """Set up function."""
        super(TestCiscoNexusPlugin, self).setUp()
        self.tenant_id = "test_tenant_cisco1"
        self.net_name = "test_network_cisco1"
        self.net_id = 000007
        self.vlan_name = "q-" + str(self.net_id) + "vlan"
        self.vlan_id = 267
        self.second_net_name = "test_network_cisco2"
        self.second_net_id = 000005
        self.second_vlan_name = "q-" + str(self.second_net_id) + "vlan"
        self.second_vlan_id = 265
        self._nexus_switches = {
            (NEXUS_IP_ADDRESS, HOSTNAME): NEXUS_PORTS,
            (NEXUS_IP_ADDRESS, 'ssh_port'): NEXUS_SSH_PORT,
        }
        self._hostname = HOSTNAME

        def new_nexus_init(self):
            self._client = importutils.import_object(NEXUS_DRIVER)
            self._nexus_ip = NEXUS_IP_ADDRESS
            self._nexus_username = NEXUS_USERNAME
            self._nexus_password = NEXUS_PASSWORD
            self._nexus_ports = NEXUS_PORTS
            self._nexus_ssh_port = NEXUS_SSH_PORT
            self.credentials = {
                self._nexus_ip: {
                    'username': self._nexus_username,
                    'password': self._nexus_password
                }
            }
            db.configure_db()

        # Use a mock netconf client
        mock_ncclient = mock.Mock()
        self.patch_obj = mock.patch.dict('sys.modules',
                                         {'ncclient': mock_ncclient})
        self.patch_obj.start()

        with mock.patch.object(cisco_nexus_plugin_v2.NexusPlugin,
                               '__init__', new=new_nexus_init):
            self._cisco_nexus_plugin = cisco_nexus_plugin_v2.NexusPlugin()
            self._cisco_nexus_plugin._nexus_switches = self._nexus_switches

        self.addCleanup(self.patch_obj.stop)

    def test_create_networks(self):
<<<<<<< HEAD
        """
        Tests creation of two new Virtual Networks.
        """
=======
        """Tests creation of two new Virtual Networks."""
>>>>>>> 996adb71
        tenant_id = self.tenant_id
        net_name = self.net_name
        net_id = self.net_id
        vlan_name = self.vlan_name
        vlan_id = self.vlan_id
        second_net_name = self.second_net_name
        second_net_id = self.second_net_id
        second_vlan_name = self.second_vlan_name
        second_vlan_id = self.second_vlan_id

        new_net_dict = self._cisco_nexus_plugin.create_network(
            tenant_id, net_name, net_id,
            vlan_name, vlan_id, self._hostname, INSTANCE)
        self.assertEqual(new_net_dict[const.NET_ID], net_id)
        self.assertEqual(new_net_dict[const.NET_NAME], self.net_name)
        self.assertEqual(new_net_dict[const.NET_VLAN_NAME], self.vlan_name)
        self.assertEqual(new_net_dict[const.NET_VLAN_ID], self.vlan_id)

        new_net_dict = self._cisco_nexus_plugin.create_network(
            tenant_id, second_net_name, second_net_id,
            second_vlan_name, second_vlan_id, self._hostname,
            INSTANCE)

        self.assertEqual(new_net_dict[const.NET_ID], second_net_id)
        self.assertEqual(new_net_dict[const.NET_NAME], self.second_net_name)
        self.assertEqual(new_net_dict[const.NET_VLAN_NAME],
                         self.second_vlan_name)
        self.assertEqual(new_net_dict[const.NET_VLAN_ID], self.second_vlan_id)

    def test_nexus_delete_port(self):
<<<<<<< HEAD
        """
        Test deletion of a vlan.
        """
=======
        """Test deletion of a vlan."""
>>>>>>> 996adb71
        self._cisco_nexus_plugin.create_network(
            self.tenant_id, self.net_name, self.net_id, self.vlan_name,
            self.vlan_id, self._hostname, INSTANCE)

        expected_instance_id = self._cisco_nexus_plugin.delete_port(
            INSTANCE, self.vlan_id)

        self.assertEqual(expected_instance_id, INSTANCE)<|MERGE_RESOLUTION|>--- conflicted
+++ resolved
@@ -82,13 +82,7 @@
         self.addCleanup(self.patch_obj.stop)
 
     def test_create_networks(self):
-<<<<<<< HEAD
-        """
-        Tests creation of two new Virtual Networks.
-        """
-=======
         """Tests creation of two new Virtual Networks."""
->>>>>>> 996adb71
         tenant_id = self.tenant_id
         net_name = self.net_name
         net_id = self.net_id
@@ -119,13 +113,7 @@
         self.assertEqual(new_net_dict[const.NET_VLAN_ID], self.second_vlan_id)
 
     def test_nexus_delete_port(self):
-<<<<<<< HEAD
-        """
-        Test deletion of a vlan.
-        """
-=======
         """Test deletion of a vlan."""
->>>>>>> 996adb71
         self._cisco_nexus_plugin.create_network(
             self.tenant_id, self.net_name, self.net_id, self.vlan_name,
             self.vlan_id, self._hostname, INSTANCE)
