# vim: tabstop=4 shiftwidth=4 softtabstop=4
# Copyright 2011 Nicira Networks, Inc.
# All Rights Reserved.
#
#    Licensed under the Apache License, Version 2.0 (the "License"); you may
#    not use this file except in compliance with the License. You may obtain
#    a copy of the License at
#
#         http://www.apache.org/licenses/LICENSE-2.0
#
#    Unless required by applicable law or agreed to in writing, software
#    distributed under the License is distributed on an "AS IS" BASIS, WITHOUT
#    WARRANTIES OR CONDITIONS OF ANY KIND, either express or implied. See the
#    License for the specific language governing permissions and limitations
#    under the License.
# @author: Aaron Rosen, Nicira Networks, Inc.
# @author: Bob Kukura, Red Hat, Inc.
# @author: Aruna Kushwaha, Cisco Systems Inc.
# @author: Abhishek Raut, Cisco Systems Inc.
# @author: Rudrajit Tapadar, Cisco Systems Inc.
# @author: Sergey Sudakovich, Cisco Systems Inc.


import logging
import re

from sqlalchemy.orm import exc
from sqlalchemy.sql import and_

from quantum.common import exceptions as q_exc
from quantum.db import models_v2
import quantum.db.api as db
from quantum.plugins.cisco.common import cisco_constants as const
from quantum.plugins.cisco.db import n1kv_models_v2
from quantum.plugins.cisco.common import cisco_exceptions as c_exc
from quantum.plugins.cisco.n1kv import n1kv_configuration as conf
from quantum.api.v2.attributes import _validate_ip_address

LOG = logging.getLogger(__name__)


def initialize():
    db.configure_db()


def get_network_binding(session, network_id):
    session = session or db.get_session()
    try:
        binding = (session.query(n1kv_models_v2.N1kvNetworkBinding).
                   filter_by(network_id=network_id).
                   one())
        return binding
    except exc.NoResultFound:
        return


def add_network_binding(session, network_id, network_type,
                 physical_network, segmentation_id, multicast_ip, profile_id):
    """
    Explanation for the parameters

    network_type : Whether its a VLAN or VXLAN based network
    physical_network : Only applicable for VLAN networks. It represents a
                       L2 Domain
    segmentation_id : VLAN / VXLAN ID
    multicast IP : VXLAN technology needs a multicast IP to be associated
                   with every VXLAN ID to deal with broadcast packets. A
                   single Multicast IP can be shared by multiple VXLAN IDs.
    profile_id : Network Profile ID based by which this network is created
    """
    with session.begin(subtransactions=True):
        binding = n1kv_models_v2.N1kvNetworkBinding(network_id, network_type,
            physical_network,
            segmentation_id, multicast_ip, profile_id)
        session.add(binding)


def get_port_binding(session, port_id):
    session = session or db.get_session()
    try:
        binding = (session.query(n1kv_models_v2.N1kvPortBinding).
                   filter_by(port_id=port_id).
                   one())
        return binding
    except exc.NoResultFound:
        return


def add_port_binding(session, port_id, profile_id):
    with session.begin(subtransactions=True):
        binding = n1kv_models_v2.N1kvPortBinding(port_id, profile_id)
        session.add(binding)


def sync_vlan_allocations(network_vlan_ranges):
    """Synchronize vlan_allocations table with configured VLAN ranges"""

    session = db.get_session()
    with session.begin():
        # process vlan ranges for each physical network separately
        for physical_network, vlan_ranges in network_vlan_ranges.iteritems():

            # determine current configured allocatable vlans for this
            # physical network
            vlan_ids = set()
            for vlan_range in vlan_ranges:
                vlan_ids |= set(xrange(vlan_range[0], vlan_range[1] + 1))

            # remove from table unallocated vlans not currently allocatable
            allocs = (session.query(n1kv_models_v2.N1kvVlanAllocation).
                        filter_by(physical_network=physical_network).
                        all())
            for alloc in allocs:
                try:
                    # see if vlan is allocatable
                    vlan_ids.remove(alloc.vlan_id)
                except KeyError:
                    # it's not allocatable, so check if its allocated
                    if not alloc.allocated:
                        # it's not, so remove it from table
                        LOG.debug("removing vlan %s on physical network "
                                    "%s from pool" %
                                    (alloc.vlan_id, physical_network))
                        session.delete(alloc)

            # add missing allocatable vlans to table
            for vlan_id in sorted(vlan_ids):
                alloc = n1kv_models_v2.N1kvVlanAllocation(physical_network,
                                                         vlan_id)
                session.add(alloc)


def get_vlan_allocation(physical_network, vlan_id):
    session = db.get_session()
    try:
        alloc = (session.query(n1kv_models_v2.N1kvVlanAllocation).
                 filter_by(physical_network=physical_network,
            vlan_id=vlan_id).
                 one())
        return alloc
    except exc.NoResultFound:
        return


def reserve_vlan(session, profile):
    seg_min, seg_max = profile.get_segment_range(session)
    segment_type = 'vlan'

    with session.begin(subtransactions=True):
        try:
            alloc = (session.query(n1kv_models_v2.N1kvVlanAllocation).
                    filter(and_(
                        n1kv_models_v2.N1kvVlanAllocation.vlan_id >= seg_min,
                        n1kv_models_v2.N1kvVlanAllocation.vlan_id <= seg_max,
                        n1kv_models_v2.N1kvVlanAllocation.allocated == False)
                        )).first()
            segment_id = alloc.vlan_id
            physical_network = alloc.physical_network
            alloc.allocated = True
            return (physical_network, segment_type, segment_id, '0.0.0.0')
        except exc.NoResultFound:
            raise q_exc.VlanIdInUse(vlan_id=segment_id,
                    physical_network=segment_type)


def reserve_vxlan(session, profile):
    seg_min, seg_max = profile.get_segment_range(session)
    segment_type = 'vxlan'
    physical_network = ""

    with session.begin(subtransactions=True):
        try:
            alloc = (session.query(n1kv_models_v2.N1kvVxlanAllocation).
                    filter(and_(
                       n1kv_models_v2.N1kvVxlanAllocation.vxlan_id >=
                           seg_min,
                       n1kv_models_v2.N1kvVxlanAllocation.vxlan_id <=
                           seg_max,
                       n1kv_models_v2.N1kvVxlanAllocation.allocated == False)
                       ).first())
            segment_id = alloc.vxlan_id
            alloc.allocated = True
            return (physical_network, segment_type,
                    segment_id, profile.get_multicast_ip(session))
        except exc.NoResultFound:
            raise c_exc.VxlanIdInUse(vxlan_id=segment_id)


def alloc_network(session, profile_id):
    with session.begin(subtransactions=True):
        try:
            profile = get_network_profile(profile_id)
            if profile:
                if profile.segment_type == 'vlan':
                    return reserve_vlan(session, profile)
                else:
                    return reserve_vxlan(session, profile)
        except q_exc.NotFound:
            LOG.debug("NetworkProfile not found")


def reserve_specific_vlan(session, physical_network, vlan_id):
    with session.begin(subtransactions=True):
        try:
            alloc = (session.query(n1kv_models_v2.N1kvVlanAllocation).
                     filter_by(physical_network=physical_network,
                vlan_id=vlan_id).
                     one())
            if alloc.allocated:
                if vlan_id == const.FLAT_VLAN_ID:
                    raise q_exc.FlatNetworkInUse(
                        physical_network=physical_network)
                else:
                    raise q_exc.VlanIdInUse(vlan_id=vlan_id,
                        physical_network=physical_network)
            LOG.debug("reserving specific vlan %s on physical network %s "
                      "from pool" % (vlan_id, physical_network))
            alloc.allocated = True
        except exc.NoResultFound:
            LOG.debug("reserving specific vlan %s on physical network %s "
                      "outside pool" % (vlan_id, physical_network))
            alloc = n1kv_models_v2.N1kvVlanAllocation(physical_network,
                                                      vlan_id)
            alloc.allocated = True
            session.add(alloc)


def release_vlan(session, physical_network, vlan_id, network_vlan_ranges):
    with session.begin(subtransactions=True):
        try:
            alloc = (session.query(n1kv_models_v2.N1kvVlanAllocation).
                     filter_by(physical_network=physical_network,
                vlan_id=vlan_id).
                     one())
            alloc.allocated = False
            inside = False
            for vlan_range in network_vlan_ranges.get(physical_network, []):
                if vlan_id >= vlan_range[0] and vlan_id <= vlan_range[1]:
                    inside = True
                    break
            if not inside:
                session.delete(alloc)
            LOG.debug("releasing vlan %s on physical network %s %s pool" %
                      (vlan_id, physical_network,
                       inside and "to" or "outside"))
        except exc.NoResultFound:
            LOG.warning("vlan_id %s on physical network %s not found" %
                        (vlan_id, physical_network))


def sync_vxlan_allocations(vxlan_id_ranges):
    """Synchronize vxlan_allocations table with configured vxlan ranges"""

    # determine current configured allocatable vxlans
    vxlan_ids = set()
    for vxlan_id_range in vxlan_id_ranges:
        tun_min, tun_max = vxlan_id_range
        if tun_max + 1 - tun_min > 1000000:
            LOG.error("Skipping unreasonable vxlan ID range %s:%s" %
                      vxlan_id_range)
        else:
            vxlan_ids |= set(xrange(tun_min, tun_max + 1))

    session = db.get_session()
    with session.begin():
        # remove from table unallocated vxlans not currently allocatable
        allocs = (session.query(n1kv_models_v2.N1kvVxlanAllocation).all())
        for alloc in allocs:
            try:
                # see if vxlan is allocatable
                vxlan_ids.remove(alloc.vxlan_id)
            except KeyError:
                # it's not allocatable, so check if its allocated
                if not alloc.allocated:
                    # it's not, so remove it from table
                    LOG.debug("removing vxlan %s from pool" %
                                alloc.vxlan_id)
                    session.delete(alloc)

        # add missing allocatable vxlans to table
        for vxlan_id in sorted(vxlan_ids):
            alloc = n1kv_models_v2.N1kvVxlanAllocation(vxlan_id)
            session.add(alloc)


def get_vxlan_allocation(vxlan_id):
    session = db.get_session()
    try:
        alloc = (session.query(n1kv_models_v2.N1kvVxlanAllocation).
                 filter_by(vxlan_id=vxlan_id).
                 one())
        return alloc
    except exc.NoResultFound:
        return


def reserve_specific_vxlan(session, vxlan_id):
    with session.begin(subtransactions=True):
        try:
            alloc = (session.query(n1kv_models_v2.N1kvVxlanAllocation).
                     filter_by(vxlan_id=vxlan_id).
                     one())
            if alloc.allocated:
                raise c_exc.VxlanIdInUse(vxlan_id=vxlan_id)
            LOG.debug("reserving specific vxlan %s from pool" % vxlan_id)
            alloc.allocated = True
        except exc.NoResultFound:
            LOG.debug("reserving specific vxlan %s outside pool" % vxlan_id)
            alloc = n1kv_models_v2.N1kvVxlanAllocation(vxlan_id)
            alloc.allocated = True
            session.add(alloc)


def release_vxlan(session, vxlan_id, vxlan_id_ranges):
    with session.begin(subtransactions=True):
        try:
            alloc = (session.query(n1kv_models_v2.N1kvVxlanAllocation).
                     filter_by(vxlan_id=vxlan_id).
                     one())
            alloc.allocated = False
            inside = False
            for vxlan_id_range in vxlan_id_ranges:
                if (vxlan_id >= vxlan_id_range[0]
                    and vxlan_id <= vxlan_id_range[1]):
                    inside = True
                    break
            if not inside:
                session.delete(alloc)
            LOG.debug("releasing vxlan %s %s pool" %
                      (vxlan_id, inside and "to" or "outside"))
        except exc.NoResultFound:
            LOG.warning("vxlan_id %s not found" % vxlan_id)


def get_port(port_id):
    session = db.get_session()
    try:
        port = session.query(models_v2.Port).filter_by(id=port_id).one()
    except exc.NoResultFound:
        port = None
    return port


def set_port_status(port_id, status):
    session = db.get_session()
    try:
        port = session.query(models_v2.Port).filter_by(id=port_id).one()
        port['status'] = status
        session.merge(port)
        session.flush()
    except exc.NoResultFound:
        raise q_exc.PortNotFound(port_id=port_id)


def get_vxlan_endpoints():
    session = db.get_session()
    try:
        vxlans = session.query(n1kv_models_v2.N1kvVxlanEndpoint).all()
    except exc.NoResultFound:
        return []
    return [{'id': vxlan.id,
             'ip_address': vxlan.ip_address} for vxlan in vxlans]


def _generate_vxlan_id(session):
    try:
        vxlans = session.query(n1kv_models_v2.N1kvVxlanEndpoint).all()
    except exc.NoResultFound:
        return 0
    vxlan_ids = ([vxlan['id'] for vxlan in vxlans])
    if vxlan_ids:
        id = max(vxlan_ids)
    else:
        id = 0
    return id + 1


def add_vxlan_endpoint(ip):
    session = db.get_session()
    try:
        vxlan = (session.query(n1kv_models_v2.N1kvVxlanEndpoint).
                  filter_by(ip_address=ip).one())
    except exc.NoResultFound:
        id = _generate_vxlan_id(session)
        vxlan = n1kv_models_v2.N1kvVxlanEndpoint(ip, id)
        session.add(vxlan)
        session.flush()
    return vxlan


def get_vm_network(profile_id, network_id):
    """Retrieve a vm_network based on profile and network id"""
    session = db.get_session()
    try:
        vm_network = (session.query(n1kv_models_v2.N1kVmNetwork).
                      filter_by(profile_id=profile_id).
                      filter_by(network_id=network_id).one())
        return vm_network
    except exc.NoResultFound:
        return None


def add_vm_network(name, profile_id, network_id, port_count):
    session = db.get_session()
    with session.begin(subtransactions=True):
        vm_network = n1kv_models_v2.N1kVmNetwork(name,
                                                 profile_id,
                                                 network_id,
                                                 port_count)
        session.add(vm_network)


def update_vm_network(name, port_count):
    """Updates a vm network with new port count"""
    session = db.get_session()
    try:
        vm_network = (session.query(n1kv_models_v2.N1kVmNetwork).
                     filter_by(name=name).one())
        if port_count:
            vm_network['port_count'] = port_count
        session.merge(vm_network)
        session.flush()
        return vm_network
    except exc.NoResultFound:
        raise c_exc.VMNetworkNotFound(name=name)

<<<<<<< HEAD
def delete_vm_network(profile_id, network_id):
    """Deletes a vm network"""
    session = db.get_session()
    vm_network = get_vm_network(profile_id, network_id)
    with session.begin(subtransactions=True):
        session.delete(vm_network)
        session.query(n1kv_models_v2.N1kVmNetwork).filter_by(name=vm_network['name']).delete()
    return vm_network
=======
>>>>>>> 3632c83f

def create_network_profile(profile):
    """
     Create Network Profile

    :param profile:
    :return:
    """
    LOG.debug("create_network_profile()")
    session = db.get_session()
    with session.begin(subtransactions=True):
        if profile['segment_type'] == 'vlan':
            net_profile = n1kv_models_v2.NetworkProfile(\
                            name=profile['name'],
                            segment_type=profile['segment_type'],
                            segment_range=profile['segment_range'])
        elif profile['segment_type'] == 'vxlan':
<<<<<<< HEAD
            net_profile = n1kv_models_v2.NetworkProfile(name=profile['name'], segment_type=profile['segment_type'],
                                                        segment_range=profile['segment_range'], mcast_ip_index=0,
                                                        mcast_ip_range=profile['multicast_ip_range'])
        
=======
            net_profile = n1kv_models_v2.NetworkProfile(\
                            name=profile['name'],
                            segment_type=profile['segment_type'],
                            mcast_ip_index=0,
                            mcast_ip_range=profile['multicast_ip_range'])
>>>>>>> 3632c83f
        session.add(net_profile)
        return net_profile


def delete_network_profile(id):
    """
    Delete Network Profile

    :param id:
    :return:
    """
    LOG.debug("delete_network_profile()")
    session = db.get_session()
    profile = get_network_profile(id)
    with session.begin(subtransactions=True):
        session.delete(profile)
<<<<<<< HEAD
        session.query(n1kv_models_v2.ProfileBinding).filter(n1kv_models_v2.ProfileBinding.profile_id==id).delete()
    return profile
=======
        session.query(n1kv_models_v2.ProfileBinding).filter(\
            n1kv_models_v2.ProfileBinding.profile_id == id).delete()

>>>>>>> 3632c83f

def update_network_profile(id, profile):
    """
    Update Network Profile

    :param id:
    :param profile:
    :return:
    """
    LOG.debug("update_network_profile()")
    session = db.get_session()
    with session.begin(subtransactions=True):
        _profile = get_network_profile(id)
        _profile.update(profile)
        session.merge(_profile)
        return _profile


def get_network_profile(id, fields=None):
    """
    Get Network Profile
    :param id:
    :param fields:
    :return:
    """
    LOG.debug("get_network_profile()")
    session = db.get_session()
    try:
        profile = session.query(n1kv_models_v2.NetworkProfile).filter_by(\
            id=id).one()
        return profile
    except exc.NoResultFound:
        raise c_exc.NetworkProfileIdNotFound(profile_id=id)

def get_network_profile_by_name(name):
    """
    Get Network Profile by name.
    """
    LOG.debug("get_network_profile_by_name")
    session = db.get_session()
    try:
        profile = session.query(n1kv_models_v2.NetworkProfile).filter_by(name=name).one()
        return profile
    except exc.NoResultFound:
        return None

def _get_network_profiles():
    """
    Get Network Profiles

    :return:
    """
    session = db.get_session()
    return session.query(n1kv_models_v2.NetworkProfile).all()


def create_policy_profile(profile):
    """
     Create Policy Profile

    :param profile:
    :return:
    """
    LOG.debug("create_policy_profile()")
    session = db.get_session()
    with session.begin(subtransactions=True):
        p_profile = n1kv_models_v2.PolicyProfile(id=profile['id'],
                                            name=profile['name'])
        session.add(p_profile)
        return p_profile


def delete_policy_profile(id):
    """
    Delete Policy Profile

    :param id:
    :return:
    """
    LOG.debug("delete_policy_profile()")
    session = db.get_session()
    profile = get_policy_profile(id)
    with session.begin(subtransactions=True):
        session.delete(profile)


def update_policy_profile(id, profile):
    """

    :param id:
    :param profile:
    :return:
    """
    LOG.debug("update_policy_profile()")
    session = db.get_session()
    with session.begin(subtransactions=True):
        _profile = get_policy_profile(id)
        _profile.update(profile)
        session.merge(_profile)
        return _profile


def get_policy_profile(id, fields=None):
    """
    Get Policy Profile

    :param id:
    :param fields:
    :return:
    """
    LOG.debug("get_policy_profile()")
    session = db.get_session()
    try:
        profile = session.query(n1kv_models_v2.PolicyProfile).filter_by(\
                    id=id).one()
        return profile
    except exc.NoResultFound:
        raise c_exc.PolicyProfileIdNotFound(profile_id=id)


def create_profile_binding(tenant_id, profile_id, profile_type):
    """
    Create Network/Policy Profile binding
    :param tenant_id:
    :param profile_id:
    :param profile_type:
    :return:
    """
    if  profile_type not in ['network', 'policy']:
        raise q_exc.QuantumException("Invalid profile type")

    if _profile_binding_exists(tenant_id, profile_id, profile_type):
        return get_profile_binding(tenant_id, profile_id)

    session = db.get_session()
    with session.begin(subtransactions=True):
        binding = n1kv_models_v2.ProfileBinding(profile_type=profile_type,
                        profile_id=profile_id, tenant_id=tenant_id)
        session.add(binding)
        return binding


def _profile_binding_exists(tenant_id, profile_id, profile_type):
    LOG.debug("get_profile_binding()")
    try:
        binding = _get_profile_binding(tenant_id, profile_id)
        return binding.profile_type == profile_type
    except exc.NoResultFound:
        return False
    except Exception, e:
        LOG.debug("Error in get_profile_binding(): %s" % e)


def _get_profile_binding(tenant_id, profile_id):
    LOG.debug("_get_profile_binding")
    session = db.get_session()
    binding = session.query(n1kv_models_v2.ProfileBinding).filter_by(\
                tenant_id=tenant_id, profile_id=profile_id).one()
    return binding


def get_profile_binding(tenant_id, profile_id):
    """
    Get Network/Policy Profile - Tenant binding
    :param tenant_id:
    :param profile_id:
    :return:
    """
    LOG.debug("get_profile_binding()")
    try:
        return _get_profile_binding(tenant_id, profile_id)
    except exc.NoResultFound:
        raise q_exc.QuantumException("Profile-Tenant binding not found")
    except exc.MultipleResultsFound:
        raise q_exc.QuantumException("Profile-Tenant binding must be unique")


def delete_profile_binding(tenant_id, profile_id):
    """
    Delete Policy Binding
    :param tenant_id:
    :param profile_id:
    :return:
    """
    LOG.debug("delete_profile_binding()")
    session = db.get_session()
    binding = get_profile_binding(tenant_id, profile_id)
    with session.begin(subtransactions=True):
        session.delete(binding)


class NetworkProfile_db_mixin(object):
    """
    Network Profile Mixin
    """

    def _get_network_collection_for_tenant(self, model, tenant_id):
        session = db.get_session()
        profile_ids = (session.query(n1kv_models_v2.ProfileBinding.profile_id)\
                           .filter_by(tenant_id=tenant_id).\
                           filter_by(profile_type='network').all())
        profiles = []
        for pid in profile_ids:
            try:
                profiles.append(session.query(model).\
                           filter_by(id=pid[0]).one())
            except exc.NoResultFound:
                return []
        return [self._make_network_profile_dict(p) for p in profiles]

    def _make_network_profile_dict(self, profile, fields=None):
        res = {'id': profile['id'],
               'name': profile['name'],
               'segment_type': profile['segment_type'],
               'segment_range': profile['segment_range'],
               'multicast_ip_index': profile['multicast_ip_index'],
               'multicast_ip_range': profile['multicast_ip_range']}
        return self._fields(res, fields)

    def create_network_profile(self, context, network_profile):
        p = network_profile['network_profile']
        self._validate_network_profile_args(context, p)
        tenant_id = self._get_tenant_id_for_create(context, p)
        net_profile = create_network_profile(p)
        create_profile_binding(tenant_id, net_profile.id, 'network')
        if p.get('add_tenant'):
            self.add_network_profile_tenant(net_profile.id, p['add_tenant'])
        return self._make_network_profile_dict(net_profile)

    def delete_network_profile(self, context, id):
        _profile = delete_network_profile(id)
        return self._make_network_profile_dict(_profile)

    def update_network_profile(self, context, id, network_profile):
        p = network_profile['network_profile']
        if context.is_admin and 'add_tenant' in p:
            self.add_network_profile_tenant(id, p['add_tenant'])
            return self._make_network_profile_dict(get_network_profile(id))
        elif context.is_admin and 'remove_tenant' in p:
            delete_profile_binding(p['remove_tenant'], id)
            return self._make_network_profile_dict(get_network_profile(id))
        else:
            return self._make_network_profile_dict(\
                        update_network_profile(id, p))

    def get_network_profile(self, context, id, fields=None):
        try:
            profile = self._get_by_id(context, n1kv_models_v2.NetworkProfile,
                                      id)
        except exc.NoResultFound:
            raise q_exc.NetworkProfileNotFound(profile_id=id)
        except exc.MultipleResultsFound:
            LOG.error(_('Multiple network profiles match for %s'), id)
            raise q_exc.NetworkProfileNotFound(profile_id=id)
        return self._make_network_profile_dict(profile, fields)

    def get_network_profiles(self, context, filters=None, fields=None):
        if context.is_admin:
            return self._get_collection(context, n1kv_models_v2.NetworkProfile,
                                    self._make_network_profile_dict,
                                    filters=filters, fields=fields)
<<<<<<< HEAD
        else:
            return self._get_network_collection_for_tenant(n1kv_models_v2.NetworkProfile, context.tenant_id)
=======
            return p
        else:"""
        p = self._get_network_collection_for_tenant(
                    n1kv_models_v2.NetworkProfile, context.tenant_id)
        return p
>>>>>>> 3632c83f

    def add_network_profile_tenant(self, profile_id, tenant_id):
        """
        Add a tenant to a network profile
        :param profile_id:
        :param tenant_id:
        :return:
        """
        return create_profile_binding(tenant_id, profile_id, 'network')

    def network_profile_exists(self, context, id):
        try:
            profile = get_network_profile(id)
            return profile and True or False
        except exc.NoResultFound:
            raise c_exc.NetworkProfileIdNotFound(profile_id=id)

    def _get_segment_range(self, data):
        # Sort the range to ensure min, max is in order
        seg_min, seg_max = sorted(map(int, data.split('-')))
        return (seg_min, seg_max)

    def _validate_network_profile_args(self, context, p):
        """
        Validate completeness of Nexus1000V network profile arguments.
        :param context:
        :param p:
        :return:
        """
        #TODO Cleanup validation logic
        self._validate_network_profile(p)
        self._validate_segment_range_uniqueness(context, p)

    def _validate_vlan(self, p):
        """Validate if vlan falls within segment boundaries."""

        seg_min, seg_max = self._get_segment_range(p['segment_range'])
        ranges = conf.N1KV['network_vlan_ranges']
        ranges = ranges.split(',')
        for entry in ranges:
            entry = entry.strip()
            if ':' in entry:
                g_phy_nw, g_seg_min, g_seg_max = entry.split(':')
                if (seg_min < int(g_seg_min)) or (seg_max > int(g_seg_max)):
                    msg = _("Vlan out of range")
                    LOG.exception(msg)
                    raise q_exc.InvalidInput(error_message=msg)

    def _validate_vxlan(self, p):
        """
        Validate if vxlan falls within segment boundaries.
        :param p:
        :return:
        """
        seg_min, seg_max = self._get_segment_range(p['segment_range'])
        ranges = conf.N1KV['vxlan_id_ranges']
        ranges = ranges.split(',')
        g_seg_min, g_seg_max = map(int, ranges[0].split(':'))
        LOG.debug("segmin %s segmax %s gsegmin %s gsegmax %s", seg_min,
                  seg_max, g_seg_min, g_seg_max)
        if (seg_min < g_seg_min) or (seg_max > g_seg_max):
            msg = _("Vxlan out of range")
            LOG.exception(msg)
            raise q_exc.InvalidInput(error_message=msg)
        if p['multicast_ip_range'] == '0.0.0.0':
            msg = _("Multicast ip range is required")
            raise q_exc.InvalidInput(error_message=msg)
        if p['multicast_ip_range'].count('-') != 1:
            msg = _("invalid ip range. example range: 225.280.100.10-"
                    "225.280.100.20")
            raise q_exc.InvalidInput(error_message=msg)
        for ip in p['multicast_ip_range'].split('-'):
            if _validate_ip_address(ip) != None:
                msg = _("invalid ip address %s" % ip)
                raise q_exc.InvalidInput(error_message=msg)

    def _validate_segment_range(self, p):
        """
        Validate segment range values.
        :param p:
        :return:
        """
        mo = re.match(r"(\d+)\-(\d+)", p['segment_range'])
        if mo is None:
            msg = _("invalid segment range. example range: 500-550")
            raise q_exc.InvalidInput(error_message=msg)

    def _validate_network_profile(self, p):
        """
        Validate completeness of a network profile arguments.
        :param p:
        :return:
        """
        if any(p[arg] == '' for arg in ('segment_type', 'segment_range')):
            msg = _("arguments segment_type and segment_range missing"
                    " for network profile")
            LOG.exception(msg)
            raise q_exc.InvalidInput(error_message=msg)
        _segment_type = p['segment_type'].lower()
        if _segment_type not in ['vlan', 'vxlan']:
            msg = _("segment_type should either be vlan or vxlan")
            LOG.exception(msg)
            raise q_exc.InvalidInput(error_message=msg)
        self._validate_segment_range(p)
        if _segment_type == n1kv_models_v2.SEGMENT_TYPE_VLAN:
            self._validate_vlan(p)
            p['multicast_ip_range'] = '0.0.0.0'
        elif _segment_type == n1kv_models_v2.SEGMENT_TYPE_VXLAN:
            self._validate_vxlan(p)

    def _validate_segment_range_uniqueness(self, context, p):
        """
        Validate that segment range doesn't overlap.
        :param context:
        :param p:
        :return:
        """
        # self.get_network_profiles(context)
        profiles = _get_network_profiles()
        for prfl in profiles:
            _name = prfl.name
            _segment_range = prfl.segment_range
            if p['name'] == _name:
                msg = _("NetworkProfile name %s already exists" % p['name'])
                LOG.exception(msg)
                raise q_exc.InvalidInput(error_message=msg)
            seg_min, seg_max = self._get_segment_range(p['segment_range'])
            prfl_seg_min, prfl_seg_max = self._get_segment_range(\
                                            _segment_range)
            if (((seg_min >= prfl_seg_min) and
                 (seg_min <= prfl_seg_max)) or
                ((seg_max >= prfl_seg_min) and
                 (seg_max <= prfl_seg_max)) or
                ((seg_min <= prfl_seg_min) and
                 (seg_max >= prfl_seg_max))):
                msg = _("segment range overlaps with another profile")
                LOG.exception(msg)
                raise q_exc.InvalidInput(error_message=msg)


class PolicyProfile_db_mixin(object):
    """
    Policy Profile Mixin
    """

    def _get_policy_collection_for_tenant(self, model, tenant_id):
        session = db.get_session()
        profile_ids = (session.query(n1kv_models_v2.ProfileBinding.profile_id)\
                           .filter_by(tenant_id=tenant_id).\
                           filter_by(profile_type='policy').all())
        profiles = []
        for pid in profile_ids:
            try:
                profiles.append(session.query(model).
                           filter_by(id=pid[0]).one())
            except exc.NoResultFound:
                return []
        return [self._make_policy_profile_dict(p) for p in profiles]

    def _make_policy_profile_dict(self, profile, fields=None):
        res = {'id': profile['id'], 'name': profile['name']}
        return self._fields(res, fields)

    def _policy_profile_exists(self, id):
        session = db.get_session()
        return session.query(n1kv_models_v2.PolicyProfile).\
                filter_by(id=id).count() and True or False

    def get_policy_profile(self, context, id, fields=None):
        profile = self._get_by_id(context, n1kv_models_v2.PolicyProfile, id)
        return self._make_policy_profile_dict(profile, fields)

    def get_policy_profile(self, context, id, fields=None):
        try:
            profile = self._get_by_id(context, n1kv_models_v2.PolicyProfile,
                                      id)
        except exc.NoResultFound:
            raise q_exc.PolicyProfileNotFound(profile_id=id)
        except exc.MultipleResultsFound:
            LOG.error(_('Multiple policy profiles match for %s'), id)
            raise q_exc.PolicyProfileNotFound(profile_id=id)
        return self._make_policy_profile_dict(profile, fields)

    def get_policy_profiles(self, context, filters=None, fields=None):
        if  context.is_admin:
            return self._get_collection(context, n1kv_models_v2.PolicyProfile,
                                    self._make_policy_profile_dict,
                                    filters=filters, fields=fields)
<<<<<<< HEAD
        else:
            return self._get_policy_collection_for_tenant(n1kv_models_v2.PolicyProfile, context.tenant_id)
=======
        else:"""
        return self._get_policy_collection_for_tenant(\
            n1kv_models_v2.PolicyProfile, context.tenant_id)
>>>>>>> 3632c83f

    def update_policy_profile(self, context, id, policy_profile):
        p = policy_profile['policy_profile']
        if context.is_admin and 'add_tenant' in p:
            self.add_policy_profile_tenant(id, p['add_tenant'])
            return self._make_policy_profile_dict(get_policy_profile(id))
        elif context.is_admin and 'remove_tenant' in p:
            delete_profile_binding(p['remove_tenant'], id)
            return self._make_policy_profile_dict(get_policy_profile(id))
        else:
            return self._make_policy_profile_dict(update_policy_profile(id,\
                    p))

    def policy_profile_exists(self, context, id):
        try:
            profile = get_policy_profile(id)
            return profile and True or False
        except exc.NoResultFound:
            raise c_exc.PolicyProfileIdNotFound(profile_id=id)

    def add_policy_profile_tenant(self, profile_id, tenant_id):
        """
        Add tenant to a policy profile
        :param profile_id:
        :param tenant_id:
        :return:
        """
        return create_profile_binding(tenant_id, profile_id, 'policy')

    def remove_policy_profile_tenant(self, profile_id, tenant_id):
        delete_profile_binding(tenant_id, profile_id)

    def _delete_policy_profile(self, profile_id):
        """
        Delete policy profile and associated binding

        :param profile_id:
        :return:
        """
        session = db.get_session()
        with session.begin(subtransactions=True):
            session.query(n1kv_models_v2.PolicyProfile).\
                filter(n1kv_models_v2.PolicyProfile.profile_id ==
                       profile_id).delete()
            session.query(n1kv_models_v2.ProfileBinding).\
                filter(n1kv_models_v2.ProfileBinding.profile_id ==
                       profile_id).delete()

    def _remove_all_fake_policy_profiles(self):
        """
        Remove all policy profiles associated with fake tenant id

        This will find all Profile ID where tenant is not set yet - set A
        and profiles where tenant was already set - set B
        and remove what is in both and no tenant id set

        :return:
        """
        session = db.get_session()
        with session.begin(subtransactions=True):
            a_set_q = session.query(n1kv_models_v2.ProfileBinding).\
                filter_by(tenant_id=n1kv_models_v2.TENANT_ID_NOT_SET,
                          profile_type='policy').all()
            a_set = {i.profile_id for i in a_set_q}
            b_set_q = session.query(n1kv_models_v2.ProfileBinding).\
                filter(and_(n1kv_models_v2.ProfileBinding.tenant_id !=
                n1kv_models_v2.TENANT_ID_NOT_SET,
                n1kv_models_v2.ProfileBinding.profile_type ==
                'policy')).all()
            b_set = {i.profile_id for i in b_set_q}
            session.query(n1kv_models_v2.ProfileBinding).\
                filter(and_(n1kv_models_v2.ProfileBinding.\
                profile_id.in_(a_set & b_set), n1kv_models_v2.\
                ProfileBinding.tenant_id == n1kv_models_v2.\
                TENANT_ID_NOT_SET)).delete(synchronize_session='fetch')

    def _replace_fake_tenant_id_with_real(self, context):
        """
        Replace fake tenant id for all Policy Profile
        binding with real admin tenant ID

        :param context:
        :return:
        """
        if context.is_admin and context.tenant_id:
            tenant_id = context.tenant_id
            session = db.get_session()
            with session.begin(subtransactions=True):
                session.query(n1kv_models_v2.ProfileBinding).\
                    filter_by(tenant_id=n1kv_models_v2.TENANT_ID_NOT_SET).\
                    update({'tenant_id': tenant_id})

    def _add_policy_profile(self, profile_name, profile_id, tenant_id=None):
        """
        Add Policy profile and tenant binding
        :param profile_name:
        :param profile_id:
        :param tenant_id:
        :return:
        """
        profile = {'id': profile_id, 'name': profile_name}
        tenant_id = tenant_id or n1kv_models_v2.TENANT_ID_NOT_SET
        if not self._policy_profile_exists(profile_id):
            create_policy_profile(profile)
        if not _profile_binding_exists(tenant_id, profile['id'], 'policy'):
            create_profile_binding(tenant_id, profile['id'], 'policy')<|MERGE_RESOLUTION|>--- conflicted
+++ resolved
@@ -424,7 +424,6 @@
     except exc.NoResultFound:
         raise c_exc.VMNetworkNotFound(name=name)
 
-<<<<<<< HEAD
 def delete_vm_network(profile_id, network_id):
     """Deletes a vm network"""
     session = db.get_session()
@@ -433,8 +432,6 @@
         session.delete(vm_network)
         session.query(n1kv_models_v2.N1kVmNetwork).filter_by(name=vm_network['name']).delete()
     return vm_network
-=======
->>>>>>> 3632c83f
 
 def create_network_profile(profile):
     """
@@ -452,18 +449,12 @@
                             segment_type=profile['segment_type'],
                             segment_range=profile['segment_range'])
         elif profile['segment_type'] == 'vxlan':
-<<<<<<< HEAD
-            net_profile = n1kv_models_v2.NetworkProfile(name=profile['name'], segment_type=profile['segment_type'],
-                                                        segment_range=profile['segment_range'], mcast_ip_index=0,
+            net_profile = n1kv_models_v2.NetworkProfile(name=profile['name'],
+                                                        segment_type=profile['segment_type'],
+                                                        segment_range=profile['segment_range'],
+                                                        mcast_ip_index=0,
                                                         mcast_ip_range=profile['multicast_ip_range'])
         
-=======
-            net_profile = n1kv_models_v2.NetworkProfile(\
-                            name=profile['name'],
-                            segment_type=profile['segment_type'],
-                            mcast_ip_index=0,
-                            mcast_ip_range=profile['multicast_ip_range'])
->>>>>>> 3632c83f
         session.add(net_profile)
         return net_profile
 
@@ -480,14 +471,8 @@
     profile = get_network_profile(id)
     with session.begin(subtransactions=True):
         session.delete(profile)
-<<<<<<< HEAD
         session.query(n1kv_models_v2.ProfileBinding).filter(n1kv_models_v2.ProfileBinding.profile_id==id).delete()
     return profile
-=======
-        session.query(n1kv_models_v2.ProfileBinding).filter(\
-            n1kv_models_v2.ProfileBinding.profile_id == id).delete()
-
->>>>>>> 3632c83f
 
 def update_network_profile(id, profile):
     """
@@ -749,16 +734,8 @@
             return self._get_collection(context, n1kv_models_v2.NetworkProfile,
                                     self._make_network_profile_dict,
                                     filters=filters, fields=fields)
-<<<<<<< HEAD
         else:
             return self._get_network_collection_for_tenant(n1kv_models_v2.NetworkProfile, context.tenant_id)
-=======
-            return p
-        else:"""
-        p = self._get_network_collection_for_tenant(
-                    n1kv_models_v2.NetworkProfile, context.tenant_id)
-        return p
->>>>>>> 3632c83f
 
     def add_network_profile_tenant(self, profile_id, tenant_id):
         """
@@ -947,14 +924,8 @@
             return self._get_collection(context, n1kv_models_v2.PolicyProfile,
                                     self._make_policy_profile_dict,
                                     filters=filters, fields=fields)
-<<<<<<< HEAD
         else:
             return self._get_policy_collection_for_tenant(n1kv_models_v2.PolicyProfile, context.tenant_id)
-=======
-        else:"""
-        return self._get_policy_collection_for_tenant(\
-            n1kv_models_v2.PolicyProfile, context.tenant_id)
->>>>>>> 3632c83f
 
     def update_policy_profile(self, context, id, policy_profile):
         p = policy_profile['policy_profile']
