--- conflicted
+++ resolved
@@ -33,29 +33,16 @@
 from quantum.plugins.cisco.common import cisco_exceptions as cexc
 from quantum.plugins.cisco.common import config as conf
 from quantum.plugins.cisco.db import network_db_v2 as cdb
-<<<<<<< HEAD
-from quantum.plugins.cisco.common import config as conf
 from quantum.plugins.openvswitch import ovs_db_v2 as odb
 from quantum import quantum_plugin_base_v2
-from quantum.db import api as db_api
-from quantum.db.db_base_plugin_v2 import QuantumDbPluginV2
-=======
-from quantum.plugins.openvswitch import ovs_db_v2 as odb
-from quantum import quantum_plugin_base_v2
-
->>>>>>> 248375ed
+
 
 LOG = logging.getLogger(__name__)
 
 
-<<<<<<< HEAD
-class VirtualPhysicalSwitchModelV2(QuantumDbPluginV2):
-    """
-=======
 class VirtualPhysicalSwitchModelV2(quantum_plugin_base_v2.QuantumPluginBaseV2):
     """Virtual Physical Switch Model.
 
->>>>>>> 248375ed
     This implementation works with OVS and Nexus plugin for the
     following topology:
     One or more servers to a nexus switch.
@@ -79,27 +66,13 @@
         Checks which device plugins are configured, and load the inventories
         those device plugins for which the inventory is configured.
         """
-<<<<<<< HEAD
-        Initialize the segmentation manager, check which device plugins are
-        configured, and load the inventories those device plugins for which the
-        inventory is configured
-        """
-=======
->>>>>>> 248375ed
         conf.CiscoConfigOptions()
 
         for key in conf.CISCO_PLUGINS.keys():
             plugin_obj = conf.CISCO_PLUGINS[key]
-<<<<<<< HEAD
-            if plugin_obj is not None:
-                self._plugins[key] = importutils.import_object(plugin_obj)
-                LOG.debug(_("Loaded device plugin %s\n"),
-                          conf.CISCO_PLUGINS[key])
-=======
             self._plugins[key] = importutils.import_object(plugin_obj)
             LOG.debug(_("Loaded device plugin %s\n"),
                       conf.CISCO_PLUGINS[key])
->>>>>>> 248375ed
 
         if ((const.VSWITCH_PLUGIN in self._plugins) and
             hasattr(self._plugins[const.VSWITCH_PLUGIN],
@@ -149,12 +122,8 @@
         return func_name
 
     def _invoke_plugin_per_device(self, plugin_key, function_name, args):
-<<<<<<< HEAD
-        """
-=======
         """Invoke plugin per device.
 
->>>>>>> 248375ed
         Invokes a device plugin's relevant functions (based on the
         plugin implementation) for completing this operation.
         """
@@ -192,23 +161,11 @@
             else:
                 return func(*args)
 
-<<<<<<< HEAD
-    def _get_segmentation_id(self, context, network_id):
-        vswitch_plugin = cfg.CONF.CISCO_PLUGINS.vswitch_plugin
-        if vswitch_plugin.endswith('OVSQuantumPluginV2'):
-            binding_seg_id = odb.get_network_binding(None, network_id)
-            return binding_seg_id.segmentation_id
-        else:
-            return self._invoke_plugin(const.VSWITCH_PLUGIN,
-                                       '_get_segmentation_id',
-                                       context, network_id)
-=======
     def _get_segmentation_id(self, network_id):
         binding_seg_id = odb.get_network_binding(None, network_id)
         if not binding_seg_id:
             raise cexc.NetworkSegmentIDNotFound(net_id=network_id)
         return binding_seg_id.segmentation_id
->>>>>>> 248375ed
 
     def _get_all_segmentation_ids(self):
         vlan_ids = cdb.get_ovs_vlans()
@@ -246,31 +203,11 @@
         plugins.
         """
         LOG.debug(_("create_network() called"))
-<<<<<<< HEAD
-        try:
-            args = [context, network]
-            ovs_output = self._invoke_plugin_per_device(const.VSWITCH_PLUGIN,
-                                                        self._func_name(),
-                                                        args)
-            vlan_id = self._get_segmentation_id(context, ovs_output[0]['id'])
-            if not self._validate_vlan_id(vlan_id):
-                return ovs_output[0]
-            vlan_name = conf.CISCO.vlan_name_prefix + str(vlan_id)
-            vlanids = self._get_all_segmentation_ids()
-            args = [ovs_output[0]['tenant_id'], ovs_output[0]['name'],
-                    ovs_output[0]['id'], vlan_name, vlan_id,
-                    {'vlan_ids': vlanids}]
-            return ovs_output[0]
-        except:
-            # TODO (Sumit): Check if we need to perform any rollback here
-            raise
-=======
         args = [context, network]
         ovs_output = self._invoke_plugin_per_device(const.VSWITCH_PLUGIN,
                                                     self._func_name(),
                                                     args)
         return ovs_output[0]
->>>>>>> 248375ed
 
     def update_network(self, context, id, network):
         """Update network.
@@ -291,19 +228,6 @@
         ovs_output = self._invoke_plugin_per_device(const.VSWITCH_PLUGIN,
                                                     self._func_name(),
                                                     args)
-<<<<<<< HEAD
-        vlan_id = self._get_segmentation_id(context, ovs_output[0]['id'])
-        if not self._validate_vlan_id(vlan_id):
-            return ovs_output[0]
-        vlanids = self._get_all_segmentation_ids()
-        args = [ovs_output[0]['tenant_id'], id, {'vlan_id': vlan_id},
-                {'net_admin_state': ovs_output[0]['admin_state_up']},
-                {'vlan_ids': vlanids}]
-        nexus_output = self._invoke_plugin_per_device(const.NEXUS_PLUGIN,
-                                                      self._func_name(),
-                                                      args)
-=======
->>>>>>> 248375ed
         return ovs_output[0]
 
     def delete_network(self, context, id):
@@ -312,32 +236,11 @@
         Perform this operation in the context of the configured device
         plugins.
         """
-<<<<<<< HEAD
-        try:
-            base_plugin_ref = QuantumManager.get_plugin()
-            n = base_plugin_ref.get_network(context, id)
-            tenant_id = n['tenant_id']
-            vlan_id = self._get_segmentation_id(context, id)
-            args = [context, id]
-            ovs_output = self._invoke_plugin_per_device(const.VSWITCH_PLUGIN,
-                                                        self._func_name(),
-                                                        args)
-            args = [tenant_id, id, {const.VLANID: vlan_id},
-                    {const.CONTEXT: context},
-                    {const.BASE_PLUGIN_REF: base_plugin_ref}]
-            if self._validate_vlan_id(vlan_id):
-                self._invoke_plugin_per_device(const.NEXUS_PLUGIN,
-                                               self._func_name(), args)
-            return ovs_output[0]
-        except:
-            raise
-=======
         args = [context, id]
         ovs_output = self._invoke_plugin_per_device(const.VSWITCH_PLUGIN,
                                                     self._func_name(),
                                                     args)
         return ovs_output[0]
->>>>>>> 248375ed
 
     def get_network(self, context, id, fields=None):
         """For this model this method will be delegated to vswitch plugin."""
@@ -385,15 +288,7 @@
             instance_id = port['port']['device_id']
             device_owner = port['port']['device_owner']
 
-<<<<<<< HEAD
-            if conf.CISCO_TEST.host is not None:
-                host = conf.CISCO_TEST.host
-            elif device_owner == 'network:dhcp':
-                return ovs_output[0]
-            elif instance_id:
-=======
             if self._should_call_create_net(device_owner, instance_id):
->>>>>>> 248375ed
                 net_id = port['port']['network_id']
                 tenant_id = port['port']['tenant_id']
                 self._invoke_nexus_for_net_create(
@@ -479,12 +374,6 @@
                                        n_args)
         try:
             args = [context, id]
-<<<<<<< HEAD
-            port = self.get_port(context, id)
-            vlan_id = self._get_segmentation_id(context, port['network_id'])
-            n_args = [port['device_id'], vlan_id]
-=======
->>>>>>> 248375ed
             ovs_output = self._invoke_plugin_per_device(const.VSWITCH_PLUGIN,
                                                         self._func_name(),
                                                         args)
