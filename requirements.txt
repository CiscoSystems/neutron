# The order of packages is significant, because pip processes them in the order
# of appearance. Changing the order has an impact on the overall integration
# process, which may cause wedges in the gate later.
pbr>=0.6,!=0.7,<1.0

Paste
PasteDeploy>=1.5.0
Routes>=1.12.3,!=2.0
anyjson>=0.3.3
argparse
Babel>=1.3
eventlet>=0.15.2
greenlet>=0.3.2
httplib2>=0.7.5
requests>=2.2.0,!=2.4.0
iso8601>=0.1.9
jsonrpclib
<<<<<<< HEAD
Jinja2>=2.6  # BSD License (3 clause)
keystonemiddleware>=1.0.0
=======
Jinja2
keystonemiddleware>=1.0.0,<1.3
>>>>>>> 18131042
netaddr>=0.7.12
python-neutronclient>=2.3.6,<2.4
SQLAlchemy>=0.8.4,<=0.8.99,>=0.9.7,<=0.9.99
WebOb>=1.2.3
<<<<<<< HEAD
python-keystoneclient>=0.11.1
alembic>=0.6.4
six>=1.7.0
stevedore>=1.1.0  # Apache-2.0
oslo.config>=1.4.0  # Apache-2.0
oslo.db>=1.0.0  # Apache-2.0
oslo.i18n>=1.0.0  # Apache-2.0
oslo.messaging>=1.4.0
oslo.rootwrap>=1.3.0
oslo.serialization>=1.0.0               # Apache-2.0
oslo.utils>=1.0.0                       # Apache-2.0
=======
python-keystoneclient>=0.10.0,<0.12
alembic>=0.6.4
six>=1.7.0
stevedore>=1.0.0,<1.2  # Apache-2.0
oslo.config>=1.4.0,<1.5  # Apache-2.0
oslo.db>=1.0.0,<1.2  # Apache-2.0
oslo.messaging>=1.4.0,<1.5
oslo.rootwrap>=1.3.0,<1.4
>>>>>>> 18131042

python-novaclient>=2.18.0,<2.21<|MERGE_RESOLUTION|>--- conflicted
+++ resolved
@@ -15,38 +15,22 @@
 requests>=2.2.0,!=2.4.0
 iso8601>=0.1.9
 jsonrpclib
-<<<<<<< HEAD
 Jinja2>=2.6  # BSD License (3 clause)
-keystonemiddleware>=1.0.0
-=======
-Jinja2
 keystonemiddleware>=1.0.0,<1.3
->>>>>>> 18131042
 netaddr>=0.7.12
 python-neutronclient>=2.3.6,<2.4
 SQLAlchemy>=0.8.4,<=0.8.99,>=0.9.7,<=0.9.99
 WebOb>=1.2.3
-<<<<<<< HEAD
 python-keystoneclient>=0.11.1
 alembic>=0.6.4
 six>=1.7.0
-stevedore>=1.1.0  # Apache-2.0
-oslo.config>=1.4.0  # Apache-2.0
-oslo.db>=1.0.0  # Apache-2.0
 oslo.i18n>=1.0.0  # Apache-2.0
-oslo.messaging>=1.4.0
-oslo.rootwrap>=1.3.0
 oslo.serialization>=1.0.0               # Apache-2.0
 oslo.utils>=1.0.0                       # Apache-2.0
-=======
-python-keystoneclient>=0.10.0,<0.12
-alembic>=0.6.4
-six>=1.7.0
 stevedore>=1.0.0,<1.2  # Apache-2.0
 oslo.config>=1.4.0,<1.5  # Apache-2.0
 oslo.db>=1.0.0,<1.2  # Apache-2.0
 oslo.messaging>=1.4.0,<1.5
 oslo.rootwrap>=1.3.0,<1.4
->>>>>>> 18131042
 
 python-novaclient>=2.18.0,<2.21